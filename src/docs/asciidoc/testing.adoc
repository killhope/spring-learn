[[testing]]
= Testing
:doc-root: https://docs.spring.io
:api-spring-framework: {doc-root}/spring-framework/docs/{spring-version}/javadoc-api/org/springframework
:doc-spring-boot: {doc-root}/spring-boot/docs/current/reference
:toc: left
:toclevels: 4
:tabsize: 4
:docinfo1:

This chapter covers Spring's support for integration testing and best practices for unit
testing. The Spring team advocates test-driven development (TDD). The Spring team has
found that the correct use of inversion of control (IoC) certainly does make both unit
and integration testing easier (in that the presence of setter methods and appropriate
constructors on classes makes them easier to wire together in a test without having to
set up service locator registries and similar structures).




[[testing-introduction]]
== Introduction to Spring Testing

Testing is an integral part of enterprise software development. This chapter focuses on
the value added by the IoC principle to <<unit-testing, unit testing>> and on the benefits
of the Spring Framework's support for <<integration-testing, integration testing>>. (A
thorough treatment of testing in the enterprise is beyond the scope of this reference
manual.)




[[unit-testing]]
== Unit Testing

Dependency injection should make your code less dependent on the container than it would
be with traditional Java EE development. The POJOs that make up your application should
be testable in JUnit or TestNG tests, with objects instantiated by using the `new`
operator, without Spring or any other container. You can use <<mock-objects, mock objects>>
(in conjunction with other valuable testing techniques) to test your code in isolation.
If you follow the architecture recommendations for Spring, the resulting clean layering
and componentization of your codebase facilitate easier unit testing. For example,
you can test service layer objects by stubbing or mocking DAO or repository interfaces,
without needing to access persistent data while running unit tests.

True unit tests typically run extremely quickly, as there is no runtime infrastructure to
set up. Emphasizing true unit tests as part of your development methodology can boost
your productivity. You may not need this section of the testing chapter to help you write
effective unit tests for your IoC-based applications. For certain unit testing scenarios,
however, the Spring Framework provides mock objects and testing support classes, which
are described in this chapter.



[[mock-objects]]
=== Mock Objects

Spring includes a number of packages dedicated to mocking:

* <<mock-objects-env>>
* <<mock-objects-jndi>>
* <<mock-objects-servlet>>
* <<mock-objects-web-reactive>>


[[mock-objects-env]]
==== Environment

The `org.springframework.mock.env` package contains mock implementations of the
`Environment` and `PropertySource` abstractions (see
<<core.adoc#beans-definition-profiles, Bean Definition Profiles>>
and <<core.adoc#beans-property-source-abstraction, `PropertySource` Abstraction>>).
`MockEnvironment` and `MockPropertySource` are useful for developing
out-of-container tests for code that depends on environment-specific properties.


[[mock-objects-jndi]]
==== JNDI

The `org.springframework.mock.jndi` package contains a partial implementation of the JNDI
SPI, which you can use to set up a simple JNDI environment for test suites or stand-alone
applications. If, for example, JDBC `DataSource` instances get bound to the same JNDI
names in test code as they do in a Java EE container, you can reuse both application code
and configuration in testing scenarios without modification.

WARNING: The mock JNDI support in the `org.springframework.mock.jndi` package is
officially deprecated as of Spring Framework 5.2 in favor of complete solutions from third
parties such as https://github.com/h-thurow/Simple-JNDI[Simple-JNDI].


[[mock-objects-servlet]]
==== Servlet API

The `org.springframework.mock.web` package contains a comprehensive set of Servlet API
mock objects that are useful for testing web contexts, controllers, and filters. These
mock objects are targeted at usage with Spring's Web MVC framework and are generally more
convenient to use than dynamic mock objects (such as http://easymock.org/[EasyMock])
or alternative Servlet API mock objects (such as http://www.mockobjects.com[MockObjects]).

TIP: Since Spring Framework 5.0, the mock objects in `org.springframework.mock.web` are
based on the Servlet 4.0 API.

The Spring MVC Test framework builds on the mock Servlet API objects to provide an
integration testing framework for Spring MVC. See <<spring-mvc-test-framework>>.


[[mock-objects-web-reactive]]
==== Spring Web Reactive

The `org.springframework.mock.http.server.reactive` package contains mock implementations
of `ServerHttpRequest` and `ServerHttpResponse` for use in WebFlux applications. The
`org.springframework.mock.web.server` package contains a mock `ServerWebExchange` that
depends on those mock request and response objects.

Both `MockServerHttpRequest` and `MockServerHttpResponse` extend from the same abstract
base classes as server-specific implementations and share behavior with them. For
example, a mock request is immutable once created, but you can use the `mutate()` method
from `ServerHttpRequest` to create a modified instance.

In order for the mock response to properly implement the write contract and return a
write completion handle (that is, `Mono<Void>`), it by default uses a `Flux` with
`cache().then()`, which buffers the data and makes it available for assertions in tests.
Applications can set a custom write function (for example, to test an infinite stream).

The <<webtestclient>> builds on the mock request and response to provide support for
testing WebFlux applications without an HTTP server. The client can also be used for
end-to-end tests with a running server.



[[unit-testing-support-classes]]
=== Unit Testing Support Classes

Spring includes a number of classes that can help with unit testing. They fall into two
categories:

* <<unit-testing-utilities>>
* <<unit-testing-spring-mvc>>


[[unit-testing-utilities]]
==== General Testing Utilities

The `org.springframework.test.util` package contains several general purpose utilities
for use in unit and integration testing.

`ReflectionTestUtils` is a collection of reflection-based utility methods. You can use
these methods in testing scenarios where you need to change the value of a constant, set
a non-`public` field, invoke a non-`public` setter method, or invoke a non-`public`
configuration or lifecycle callback method when testing application code for use cases
such as the following:

* ORM frameworks (such as JPA and Hibernate) that condone `private` or `protected` field
  access as opposed to `public` setter methods for properties in a domain entity.
* Spring's support for annotations (such as `@Autowired`, `@Inject`, and `@Resource`),
  that provide dependency injection for `private` or `protected` fields, setter methods,
  and configuration methods.
* Use of annotations such as `@PostConstruct` and `@PreDestroy` for lifecycle callback
  methods.

{api-spring-framework}/test/util/AopTestUtils.html[`AopTestUtils`] is a collection of
AOP-related utility methods. You can use these methods to obtain a reference to the
underlying target object hidden behind one or more Spring proxies. For example, if you
have configured a bean as a dynamic mock by using a library such as EasyMock or Mockito,
and the mock is wrapped in a Spring proxy, you may need direct access to the underlying
mock to configure expectations on it and perform verifications. For Spring's core AOP
utilities, see {api-spring-framework}/aop/support/AopUtils.html[`AopUtils`] and
{api-spring-framework}/aop/framework/AopProxyUtils.html[`AopProxyUtils`].


[[unit-testing-spring-mvc]]
==== Spring MVC Testing Utilities

The `org.springframework.test.web` package contains
{api-spring-framework}/test/web/ModelAndViewAssert.html[`ModelAndViewAssert`], which you
can use in combination with JUnit, TestNG, or any other testing framework for unit tests
that deal with Spring MVC `ModelAndView` objects.

.Unit testing Spring MVC Controllers
TIP: To unit test your Spring MVC `Controller` classes as POJOs, use `ModelAndViewAssert`
combined with `MockHttpServletRequest`, `MockHttpSession`, and so on from Spring's
<<mock-objects-servlet, Servlet API mocks>>. For thorough integration testing of your
Spring MVC and REST `Controller` classes in conjunction with your `WebApplicationContext`
configuration for Spring MVC, use the
<<spring-mvc-test-framework, Spring MVC Test Framework>> instead.




[[integration-testing]]
== Integration Testing

This section (most of the rest of this chapter) covers integration testing for Spring
applications. It includes the following topics:

* <<integration-testing-overview>>
* <<integration-testing-goals>>
* <<integration-testing-support-jdbc>>
* <<integration-testing-annotations>>
* <<testcontext-framework>>
* <<spring-mvc-test-framework>>



[[integration-testing-overview]]
=== Overview

It is important to be able to perform some integration testing without requiring
deployment to your application server or connecting to other enterprise infrastructure.
Doing so lets you test things such as:

* The correct wiring of your Spring IoC container contexts.
* Data access using JDBC or an ORM tool. This can include such things as the correctness
  of SQL statements, Hibernate queries, JPA entity mappings, and so forth.

The Spring Framework provides first-class support for integration testing in the
`spring-test` module. The name of the actual JAR file might include the release version
and might also be in the long `org.springframework.test` form, depending on where you get
it from (see the <<core.adoc#dependency-management, section on Dependency Management>>
for an explanation). This library includes the `org.springframework.test` package, which
contains valuable classes for integration testing with a Spring container. This testing
does not rely on an application server or other deployment environment. Such tests are
slower to run than unit tests but much faster than the equivalent Selenium tests or
remote tests that rely on deployment to an application server.

Unit and integration testing support is provided in the form of the annotation-driven
<<testcontext-framework, Spring TestContext Framework>>. The TestContext framework is
agnostic of the actual testing framework in use, which allows instrumentation of tests
in various environments, including JUnit, TestNG, and others.



[[integration-testing-goals]]
=== Goals of Integration Testing

Spring's integration testing support has the following primary goals:

* To manage <<testing-ctx-management, Spring IoC container caching>> between tests.
* To provide <<testing-fixture-di, Dependency Injection of test fixture instances>>.
* To provide <<testing-tx, transaction management>> appropriate to integration testing.
* To supply <<testing-support-classes, Spring-specific base classes>> that assist
  developers in writing integration tests.

The next few sections describe each goal and provide links to implementation and
configuration details.


[[testing-ctx-management]]
==== Context Management and Caching

The Spring TestContext Framework provides consistent loading of Spring
`ApplicationContext` instances and `WebApplicationContext` instances as well as caching
of those contexts. Support for the caching of loaded contexts is important, because
startup time can become an issue -- not because of the overhead of Spring itself, but
because the objects instantiated by the Spring container take time to instantiate. For
example, a project with 50 to 100 Hibernate mapping files might take 10 to 20 seconds to
load the mapping files, and incurring that cost before running every test in every test
fixture leads to slower overall test runs that reduce developer productivity.

Test classes typically declare either an array of resource locations for XML or Groovy
configuration metadata -- often in the classpath -- or an array of component classes that
is used to configure the application. These locations or classes are the same as or
similar to those specified in `web.xml` or other configuration files for production
deployments.

By default, once loaded, the configured `ApplicationContext` is reused for each test.
Thus, the setup cost is incurred only once per test suite, and subsequent test execution
is much faster. In this context, the term "`test suite`" means all tests run in the same
JVM -- for example, all tests run from an Ant, Maven, or Gradle build for a given project
or module. In the unlikely case that a test corrupts the application context and requires
reloading (for example, by modifying a bean definition or the state of an application
object) the TestContext framework can be configured to reload the configuration and
rebuild the application context before executing the next test.

See <<testcontext-ctx-management>> and <<testcontext-ctx-management-caching>> with the
TestContext framework.


[[testing-fixture-di]]
==== Dependency Injection of Test Fixtures

When the TestContext framework loads your application context, it can optionally
configure instances of your test classes by using Dependency Injection. This provides a
convenient mechanism for setting up test fixtures by using preconfigured beans from your
application context. A strong benefit here is that you can reuse application contexts
across various testing scenarios (for example, for configuring Spring-managed object
graphs, transactional proxies, `DataSource` instances, and others), thus avoiding the
need to duplicate complex test fixture setup for individual test cases.

As an example, consider a scenario where we have a class (`HibernateTitleRepository`)
that implements data access logic for a `Title` domain entity. We want to write
integration tests that test the following areas:

* The Spring configuration: Basically, is everything related to the configuration of the
  `HibernateTitleRepository` bean correct and present?
* The Hibernate mapping file configuration: Is everything mapped correctly and are the
  correct lazy-loading settings in place?
* The logic of the `HibernateTitleRepository`: Does the configured instance of this class
  perform as anticipated?

See dependency injection of test fixtures with the
<<testcontext-fixture-di, TestContext framework>>.


[[testing-tx]]
==== Transaction Management

One common issue in tests that access a real database is their effect on the state of the
persistence store. Even when you use a development database, changes to the state may
affect future tests. Also, many operations -- such as inserting or modifying persistent
data -- cannot be performed (or verified) outside of a transaction.

The TestContext framework addresses this issue. By default, the framework creates and
rolls back a transaction for each test. You can write code that can assume the existence
of a transaction. If you call transactionally proxied objects in your tests, they behave
correctly, according to their configured transactional semantics. In addition, if a test
method deletes the contents of selected tables while running within the transaction
managed for the test, the transaction rolls back by default, and the database returns to
its state prior to execution of the test. Transactional support is provided to a test by
using a `PlatformTransactionManager` bean defined in the test's application context.

If you want a transaction to commit (unusual, but occasionally useful when you want a
particular test to populate or modify the database), you can tell the TestContext
framework to cause the transaction to commit instead of roll back by using the
<<integration-testing-annotations, `@Commit`>> annotation.

See transaction management with the <<testcontext-tx, TestContext framework>>.


[[testing-support-classes]]
==== Support Classes for Integration Testing

The Spring TestContext Framework provides several `abstract` support classes that
simplify the writing of integration tests. These base test classes provide well-defined
hooks into the testing framework as well as convenient instance variables and methods,
which let you access:

* The `ApplicationContext`, for performing explicit bean lookups or testing the state of
  the context as a whole.
* A `JdbcTemplate`, for executing SQL statements to query the database. You can use such
  queries to confirm database state both before and after execution of database-related
  application code, and Spring ensures that such queries run in the scope of the same
  transaction as the application code. When used in conjunction with an ORM tool, be sure
  to avoid <<testcontext-tx-false-positives, false positives>>.

In addition, you may want to create your own custom, application-wide superclass with
instance variables and methods specific to your project.

See support classes for the <<testcontext-support-classes, TestContext framework>>.



[[integration-testing-support-jdbc]]
=== JDBC Testing Support

The `org.springframework.test.jdbc` package contains `JdbcTestUtils`, which is a
collection of JDBC-related utility functions intended to simplify standard database
testing scenarios. Specifically, `JdbcTestUtils` provides the following static utility
methods.

* `countRowsInTable(..)`: Counts the number of rows in the given table.
* `countRowsInTableWhere(..)`: Counts the number of rows in the given table by using the
  provided `WHERE` clause.
* `deleteFromTables(..)`: Deletes all rows from the specified tables.
* `deleteFromTableWhere(..)`: Deletes rows from the given table by using the provided
  `WHERE` clause.
* `dropTables(..)`: Drops the specified tables.

[TIP]
====
<<testcontext-support-classes-junit4, `AbstractTransactionalJUnit4SpringContextTests`>>
and <<testcontext-support-classes-testng, `AbstractTransactionalTestNGSpringContextTests`>>
provide convenience methods that delegate to the aforementioned methods in
`JdbcTestUtils`.

The `spring-jdbc` module provides support for configuring and launching an embedded
database, which you can use in integration tests that interact with a database.
For details, see <<data-access.adoc#jdbc-embedded-database-support, Embedded Database
Support>> and <<data-access.adoc#jdbc-embedded-database-dao-testing, Testing Data Access
Logic with an Embedded Database>>.
====



[[integration-testing-annotations]]
=== Annotations

This section covers annotations that you can use when you test Spring applications.
It includes the following topics:

* <<integration-testing-annotations-spring>>
* <<integration-testing-annotations-standard>>
* <<integration-testing-annotations-junit4>>
* <<integration-testing-annotations-junit-jupiter>>
* <<integration-testing-annotations-meta>>


[[integration-testing-annotations-spring]]
==== Spring Testing Annotations

The Spring Framework provides the following set of Spring-specific annotations that you
can use in your unit and integration tests in conjunction with the TestContext framework.
See the corresponding javadoc for further information, including default attribute
values, attribute aliases, and other details.

Spring's testing annotations include the following:

* <<spring-testing-annotation-bootstrapwith>>
* <<spring-testing-annotation-contextconfiguration>>
* <<spring-testing-annotation-webappconfiguration>>
* <<spring-testing-annotation-contexthierarchy>>
* <<spring-testing-annotation-activeprofiles>>
* <<spring-testing-annotation-testpropertysource>>
* <<spring-testing-annotation-dirtiescontext>>
* <<spring-testing-annotation-testexecutionlisteners>>
* <<spring-testing-annotation-commit>>
* <<spring-testing-annotation-rollback>>
* <<spring-testing-annotation-beforetransaction>>
* <<spring-testing-annotation-aftertransaction>>
* <<spring-testing-annotation-sql>>
* <<spring-testing-annotation-sqlconfig>>
* <<spring-testing-annotation-sqlmergemode>>
* <<spring-testing-annotation-sqlgroup>>

[[spring-testing-annotation-bootstrapwith]]
===== `@BootstrapWith`

`@BootstrapWith` is a class-level annotation that you can use to configure how the Spring
TestContext Framework is bootstrapped. Specifically, you can use `@BootstrapWith` to
specify a custom `TestContextBootstrapper`. See the section on
<<testcontext-bootstrapping, bootstrapping the TestContext framework>> for further details.

[[spring-testing-annotation-contextconfiguration]]
===== `@ContextConfiguration`

`@ContextConfiguration` defines class-level metadata that is used to determine how to
load and configure an `ApplicationContext` for integration tests. Specifically,
`@ContextConfiguration` declares the application context resource `locations` or the
component `classes` used to load the context.

Resource locations are typically XML configuration files or Groovy scripts located in the
classpath, while component classes are typically `@Configuration` classes. However,
resource locations can also refer to files and scripts in the file system, and component
classes can be `@Component` classes, `@Service` classes, and so on. See
<<testcontext-ctx-management-javaconfig-component-classes>> for further details.

The following example shows a `@ContextConfiguration` annotation that refers to an XML
file:

[source,java,indent=0,subs="verbatim,quotes",role="primary"]
.Java
----
	@ContextConfiguration("/test-config.xml") // <1>
	class XmlApplicationContextTests {
		// class body...
	}
----
<1> Referring to an XML file.

[source,kotlin,indent=0,subs="verbatim,quotes",role="secondary"]
.Kotlin
----
	@ContextConfiguration("/test-config.xml") // <1>
	class XmlApplicationContextTests {
		// class body...
	}
----
<1> Referring to an XML file.


The following example shows a `@ContextConfiguration` annotation that refers to a class:

[source,java,indent=0,subs="verbatim,quotes",role="primary"]
.Java
----
	@ContextConfiguration(classes = TestConfig.class) // <1>
	class ConfigClassApplicationContextTests {
		// class body...
	}
----
<1> Referring to a class.

[source,kotlin,indent=0,subs="verbatim,quotes",role="secondary"]
.Kotlin
----
	@ContextConfiguration(classes = [TestConfig::class]) // <1>
	class ConfigClassApplicationContextTests {
		// class body...
	}
----
<1> Referring to a class.


As an alternative or in addition to declaring resource locations or component classes,
you can use `@ContextConfiguration` to declare `ApplicationContextInitializer` classes.
The following example shows such a case:

[source,java,indent=0,subs="verbatim,quotes",role="primary"]
.Java
----
	@ContextConfiguration(initializers = CustomContextIntializer.class) // <1>
	class ContextInitializerTests {
		// class body...
	}
----

[source,kotlin,indent=0,subs="verbatim,quotes",role="secondary"]
.Kotlin
----
	@ContextConfiguration(initializers = [CustomContextIntializer::class]) // <1>
	class ContextInitializerTests {
		// class body...
	}
----
<1> Declaring an initializer class.


You can optionally use `@ContextConfiguration` to declare the `ContextLoader` strategy as
well. Note, however, that you typically do not need to explicitly configure the loader,
since the default loader supports `initializers` and either resource `locations` or
component `classes`.

The following example uses both a location and a loader:

[source,java,indent=0,subs="verbatim,quotes",role="primary"]
.Java
----
	@ContextConfiguration(locations = "/test-context.xml", loader = CustomContextLoader.class) // <1>
	class CustomLoaderXmlApplicationContextTests {
		// class body...
	}
----
<1> Configuring both a location and a custom loader.

[source,kotlin,indent=0,subs="verbatim,quotes",role="secondary"]
.Kotlin
----
	@ContextConfiguration("/test-context.xml", loader = CustomContextLoader::class) // <1>
	class CustomLoaderXmlApplicationContextTests {
		// class body...
	}
----
<1> Configuring both a location and a custom loader.


NOTE: `@ContextConfiguration` provides support for inheriting resource locations or
configuration classes as well as context initializers that are declared by superclasses.

See <<testcontext-ctx-management>> and the `@ContextConfiguration` javadocs for further
details.

[[spring-testing-annotation-webappconfiguration]]
===== `@WebAppConfiguration`

`@WebAppConfiguration` is a class-level annotation that you can use to declare that the
`ApplicationContext` loaded for an integration test should be a `WebApplicationContext`.
The mere presence of `@WebAppConfiguration` on a test class ensures that a
`WebApplicationContext` is loaded for the test, using the default value of
`"file:src/main/webapp"` for the path to the root of the web application (that is, the
resource base path). The resource base path is used behind the scenes to create a
`MockServletContext`, which serves as the `ServletContext` for the test's
`WebApplicationContext`.

The following example shows how to use the `@WebAppConfiguration` annotation:

[source,java,indent=0,subs="verbatim,quotes",role="primary"]
.Java
----
	@ContextConfiguration
	@WebAppConfiguration // <1>
	class WebAppTests {
		// class body...
	}
----

[source,kotlin,indent=0,subs="verbatim,quotes",role="secondary"]
.Kotlin
----
	@ContextConfiguration
	@WebAppConfiguration // <1>
	class WebAppTests {
		// class body...
	}
----
<1> The `@WebAppConfiguration` annotation.


To override the default, you can specify a different base resource path by using the
implicit `value` attribute. Both `classpath:` and `file:` resource prefixes are
supported. If no resource prefix is supplied, the path is assumed to be a file system
resource. The following example shows how to specify a classpath resource:

[source,java,indent=0,subs="verbatim,quotes",role="primary"]
.Java
----
	@ContextConfiguration
	@WebAppConfiguration("classpath:test-web-resources") // <1>
	class WebAppTests {
		// class body...
	}
----
<1> Specifying a classpath resource.

[source,kotlin,indent=0,subs="verbatim,quotes",role="secondary"]
.Kotlin
----
	@ContextConfiguration
	@WebAppConfiguration("classpath:test-web-resources") // <1>
	class WebAppTests {
		// class body...
	}
----
<1> Specifying a classpath resource.


Note that `@WebAppConfiguration` must be used in conjunction with
`@ContextConfiguration`, either within a single test class or within a test class
hierarchy. See the
{api-spring-framework}/test/context/web/WebAppConfiguration.html[`@WebAppConfiguration`]
javadoc for further details.

[[spring-testing-annotation-contexthierarchy]]
===== `@ContextHierarchy`

`@ContextHierarchy` is a class-level annotation that is used to define a hierarchy of
`ApplicationContext` instances for integration tests. `@ContextHierarchy` should be
declared with a list of one or more `@ContextConfiguration` instances, each of which
defines a level in the context hierarchy. The following examples demonstrate the use of
`@ContextHierarchy` within a single test class (`@ContextHierarchy` can also be used
within a test class hierarchy):

[source,java,indent=0,subs="verbatim,quotes",role="primary"]
.Java
----
	@ContextHierarchy({
		@ContextConfiguration("/parent-config.xml"),
		@ContextConfiguration("/child-config.xml")
	})
	class ContextHierarchyTests {
		// class body...
	}
----
[source,kotlin,indent=0,subs="verbatim,quotes",role="secondary"]
.Kotlin
----
	@ContextHierarchy(
		ContextConfiguration("/parent-config.xml"),
		ContextConfiguration("/child-config.xml"))
	class ContextHierarchyTests {
		// class body...
	}
----

[source,java,indent=0,subs="verbatim,quotes",role="primary"]
.Java
----
	@WebAppConfiguration
	@ContextHierarchy({
		@ContextConfiguration(classes = AppConfig.class),
		@ContextConfiguration(classes = WebConfig.class)
	})
	class WebIntegrationTests {
		// class body...
	}
----
[source,kotlin,indent=0,subs="verbatim,quotes",role="secondary"]
.Kotlin
----
	@WebAppConfiguration
	@ContextHierarchy(
			ContextConfiguration(classes = [AppConfig::class]),
			ContextConfiguration(classes = [WebConfig::class]))
	class WebIntegrationTests {
		// class body...
	}
----

If you need to merge or override the configuration for a given level of the context
hierarchy within a test class hierarchy, you must explicitly name that level by supplying
the same value to the `name` attribute in `@ContextConfiguration` at each corresponding
level in the class hierarchy. See <<testcontext-ctx-management-ctx-hierarchies>> and the
{api-spring-framework}/test/context/ContextHierarchy.html[`@ContextHierarchy`] javadoc
for further examples.

[[spring-testing-annotation-activeprofiles]]
===== `@ActiveProfiles`

`@ActiveProfiles` is a class-level annotation that is used to declare which bean
definition profiles should be active when loading an `ApplicationContext` for an
integration test.

The following example indicates that the `dev` profile should be active:

[source,java,indent=0,subs="verbatim,quotes",role="primary"]
.Java
----
	@ContextConfiguration
	@ActiveProfiles("dev") // <1>
	class DeveloperTests {
		// class body...
	}
----
<1> Indicate that the `dev` profile should be active.

[source,kotlin,indent=0,subs="verbatim,quotes",role="secondary"]
.Kotlin
----
	@ContextConfiguration
	@ActiveProfiles("dev") // <1>
	class DeveloperTests {
		// class body...
	}
----
<1> Indicate that the `dev` profile should be active.


The following example indicates that both the `dev` and the `integration` profiles should
be active:

[source,java,indent=0,subs="verbatim,quotes",role="primary"]
.Java
----
	@ContextConfiguration
	@ActiveProfiles({"dev", "integration"}) // <1>
	class DeveloperIntegrationTests {
		// class body...
	}
----
<1> Indicate that the `dev` and `integration` profiles should be active.

[source,kotlin,indent=0,subs="verbatim,quotes",role="secondary"]
.Kotlin
----
	@ContextConfiguration
	@ActiveProfiles(["dev", "integration"]) // <1>
	class DeveloperIntegrationTests {
		// class body...
	}
----
<1> Indicate that the `dev` and `integration` profiles should be active.


NOTE: `@ActiveProfiles` provides support for inheriting active bean definition profiles
declared by superclasses by default. You can also resolve active bean definition profiles
programmatically by implementing a custom
<<testcontext-ctx-management-env-profiles-ActiveProfilesResolver, `ActiveProfilesResolver`>>
and registering it by using the `resolver` attribute of `@ActiveProfiles`.

See <<testcontext-ctx-management-env-profiles>> and the
{api-spring-framework}/test/context/ActiveProfiles.html[`@ActiveProfiles`] javadoc for
examples and further details.

[[spring-testing-annotation-testpropertysource]]
===== `@TestPropertySource`

`@TestPropertySource` is a class-level annotation that you can use to configure the
locations of properties files and inlined properties to be added to the set of
`PropertySources` in the `Environment` for an `ApplicationContext` loaded for an
integration test.

Test property sources have higher precedence than those loaded from the operating
system's environment or Java system properties as well as property sources added by the
application declaratively through `@PropertySource` or programmatically. Thus, test
property sources can be used to selectively override properties defined in system and
application property sources. Furthermore, inlined properties have higher precedence than
properties loaded from resource locations.

The following example demonstrates how to declare a properties file from the classpath:

[source,java,indent=0,subs="verbatim,quotes",role="primary"]
.Java
----
	@ContextConfiguration
	@TestPropertySource("/test.properties") // <1>
	class MyIntegrationTests {
		// class body...
	}
----
<1> Get properties from `test.properties` in the root of the classpath.

[source,kotlin,indent=0,subs="verbatim,quotes",role="secondary"]
.Kotlin
----
	@ContextConfiguration
	@TestPropertySource("/test.properties") // <1>
	class MyIntegrationTests {
		// class body...
	}
----
<1> Get properties from `test.properties` in the root of the classpath.


The following example demonstrates how to declare inlined properties:

[source,java,indent=0,subs="verbatim,quotes",role="primary"]
.Java
----
	@ContextConfiguration
	@TestPropertySource(properties = { "timezone = GMT", "port: 4242" }) // <1>
	class MyIntegrationTests {
		// class body...
	}
----
<1> Declare `timezone` and `port` properties.

[source,kotlin,indent=0,subs="verbatim,quotes",role="secondary"]
.Kotlin
----
	@ContextConfiguration
	@TestPropertySource(properties = ["timezone = GMT", "port: 4242"]) // <1>
	class MyIntegrationTests {
		// class body...
	}
----
<1> Declare `timezone` and `port` properties.

See <<testcontext-ctx-management-property-sources>> for examples and further details.

[[spring-testing-annotation-dirtiescontext]]
===== `@DirtiesContext`

`@DirtiesContext` indicates that the underlying Spring `ApplicationContext` has been
dirtied during the execution of a test (that is, the test modified or corrupted it in
some manner -- for example, by changing the state of a singleton bean) and should be
closed. When an application context is marked as dirty, it is removed from the testing
framework's cache and closed. As a consequence, the underlying Spring container is
rebuilt for any subsequent test that requires a context with the same configuration
metadata.

You can use `@DirtiesContext` as both a class-level and a method-level annotation within
the same class or class hierarchy. In such scenarios, the `ApplicationContext` is marked
as dirty before or after any such annotated method as well as before or after the current
test class, depending on the configured `methodMode` and `classMode`.

The following examples explain when the context would be dirtied for various
configuration scenarios:

* Before the current test class, when declared on a class with class mode set to
`BEFORE_CLASS`.
+
[source,java,indent=0,subs="verbatim,quotes",role="primary"]
.Java
----
	@DirtiesContext(classMode = BEFORE_CLASS) // <1>
	class FreshContextTests {
		// some tests that require a new Spring container
	}
----
<1> Dirty the context before the current test class.
+
[source,kotlin,indent=0,subs="verbatim,quotes",role="secondary"]
.Kotlin
----
	@DirtiesContext(classMode = BEFORE_CLASS) // <1>
	class FreshContextTests {
		// some tests that require a new Spring container
	}
----
<1> Dirty the context before the current test class.

* After the current test class, when declared on a class with class mode set to
`AFTER_CLASS` (i.e., the default class mode).
+
[source,java,indent=0,subs="verbatim,quotes",role="primary"]
.Java
----
	@DirtiesContext // <1>
	class ContextDirtyingTests {
		// some tests that result in the Spring container being dirtied
	}
----
<1> Dirty the context after the current test class.
+
[source,kotlin,indent=0,subs="verbatim,quotes",role="secondary"]
.Kotlin
----
	@DirtiesContext // <1>
	class ContextDirtyingTests {
		// some tests that result in the Spring container being dirtied
	}
----
<1> Dirty the context after the current test class.


* Before each test method in the current test class, when declared on a class with class
mode set to `BEFORE_EACH_TEST_METHOD.`
+
[source,java,indent=0,subs="verbatim,quotes",role="primary"]
.Java
----
	@DirtiesContext(classMode = BEFORE_EACH_TEST_METHOD) // <1>
	class FreshContextTests {
		// some tests that require a new Spring container
	}
----
<1> Dirty the context before each test method.
+
[source,kotlin,indent=0,subs="verbatim,quotes",role="secondary"]
.Kotlin
----
	@DirtiesContext(classMode = BEFORE_EACH_TEST_METHOD) // <1>
	class FreshContextTests {
		// some tests that require a new Spring container
	}
----
<1> Dirty the context before each test method.


* After each test method in the current test class, when declared on a class with class
mode set to `AFTER_EACH_TEST_METHOD.`
+
[source,java,indent=0,subs="verbatim,quotes",role="primary"]
.Java
----
	@DirtiesContext(classMode = AFTER_EACH_TEST_METHOD) // <1>
	class ContextDirtyingTests {
		// some tests that result in the Spring container being dirtied
	}
----
<1> Dirty the context after each test method.
+
[source,kotlin,indent=0,subs="verbatim,quotes",role="secondary"]
.Kotlin
----
	@DirtiesContext(classMode = AFTER_EACH_TEST_METHOD) // <1>
	class ContextDirtyingTests {
		// some tests that result in the Spring container being dirtied
	}
----
<1> Dirty the context after each test method.


* Before the current test, when declared on a method with the method mode set to
`BEFORE_METHOD`.
+
[source,java,indent=0,subs="verbatim,quotes",role="primary"]
.Java
----
	@DirtiesContext(methodMode = BEFORE_METHOD) // <1>
	@Test
	void testProcessWhichRequiresFreshAppCtx() {
		// some logic that requires a new Spring container
	}
----
<1> Dirty the context before the current test method.
+
[source,kotlin,indent=0,subs="verbatim,quotes",role="secondary"]
.Kotlin
----
	@DirtiesContext(methodMode = BEFORE_METHOD) // <1>
	@Test
	fun testProcessWhichRequiresFreshAppCtx() {
		// some logic that requires a new Spring container
	}
----
<1> Dirty the context before the current test method.

* After the current test, when declared on a method with the method mode set to
`AFTER_METHOD` (i.e., the default method mode).
+
[source,java,indent=0,subs="verbatim,quotes",role="primary"]
.Java
----
	@DirtiesContext // <1>
	@Test
	void testProcessWhichDirtiesAppCtx() {
		// some logic that results in the Spring container being dirtied
	}
----
<1> Dirty the context after the current test method.
+
[source,kotlin,indent=0,subs="verbatim,quotes",role="secondary"]
.Kotlin
----
	@DirtiesContext // <1>
	@Test
	fun testProcessWhichDirtiesAppCtx() {
		// some logic that results in the Spring container being dirtied
	}
----
<1> Dirty the context after the current test method.


If you use `@DirtiesContext` in a test whose context is configured as part of a context
hierarchy with `@ContextHierarchy`, you can use the `hierarchyMode` flag to control how
the context cache is cleared. By default, an exhaustive algorithm is used to clear the
context cache, including not only the current level but also all other context
hierarchies that share an ancestor context common to the current test. All
`ApplicationContext` instances that reside in a sub-hierarchy of the common ancestor
context are removed from the context cache and closed. If the exhaustive algorithm is
overkill for a particular use case, you can specify the simpler current level algorithm,
as the following example shows.

[source,java,indent=0,subs="verbatim,quotes",role="primary"]
.Java
----
	@ContextHierarchy({
		@ContextConfiguration("/parent-config.xml"),
		@ContextConfiguration("/child-config.xml")
	})
	class BaseTests {
		// class body...
	}

	class ExtendedTests extends BaseTests {

		@Test
		@DirtiesContext(hierarchyMode = CURRENT_LEVEL) // <1>
		void test() {
			// some logic that results in the child context being dirtied
		}
	}
----
<1> Use the current-level algorithm.

[source,kotlin,indent=0,subs="verbatim,quotes",role="secondary"]
.Kotlin
----
	@ContextHierarchy(
		ContextConfiguration("/parent-config.xml"),
		ContextConfiguration("/child-config.xml"))
	open class BaseTests {
		// class body...
	}

	class ExtendedTests : BaseTests() {

		@Test
		@DirtiesContext(hierarchyMode = CURRENT_LEVEL) // <1>
		fun test() {
			// some logic that results in the child context being dirtied
		}
	}
----
<1> Use the current-level algorithm.


For further details regarding the `EXHAUSTIVE` and `CURRENT_LEVEL` algorithms, see the
{api-spring-framework}/test/annotation/DirtiesContext.HierarchyMode.html[`DirtiesContext.HierarchyMode`]
javadoc.

[[spring-testing-annotation-testexecutionlisteners]]
===== `@TestExecutionListeners`

`@TestExecutionListeners` defines class-level metadata for configuring the
`TestExecutionListener` implementations that should be registered with the
`TestContextManager`. Typically, `@TestExecutionListeners` is used in conjunction with
`@ContextConfiguration`.

The following example shows how to register two `TestExecutionListener` implementations:

[source,java,indent=0,subs="verbatim,quotes",role="primary"]
.Java
----
	@ContextConfiguration
	@TestExecutionListeners({CustomTestExecutionListener.class, AnotherTestExecutionListener.class}) // <1>
	class CustomTestExecutionListenerTests {
		// class body...
	}
----
<1> Register two `TestExecutionListener` implementations.

[source,kotlin,indent=0,subs="verbatim,quotes",role="secondary"]
.Kotlin
----
	@ContextConfiguration
	@TestExecutionListeners(CustomTestExecutionListener::class, AnotherTestExecutionListener::class) // <1>
	class CustomTestExecutionListenerTests {
		// class body...
	}
----
<1> Register two `TestExecutionListener` implementations.


By default, `@TestExecutionListeners` supports inherited listeners. See the
{api-spring-framework}/test/context/TestExecutionListeners.html[javadoc]
for an example and further details.

[[spring-testing-annotation-commit]]
===== `@Commit`

`@Commit` indicates that the transaction for a transactional test method should be
committed after the test method has completed. You can use `@Commit` as a direct
replacement for `@Rollback(false)` to more explicitly convey the intent of the code.
Analogous to `@Rollback`, `@Commit` can also be declared as a class-level or method-level
annotation.

The following example shows how to use the `@Commit` annotation:

[source,java,indent=0,subs="verbatim,quotes",role="primary"]
.Java
----
	@Commit // <1>
	@Test
	void testProcessWithoutRollback() {
		// ...
	}
----
<1> Commit the result of the test to the database.

[source,kotlin,indent=0,subs="verbatim,quotes",role="secondary"]
.Kotlin
----
	@Commit // <1>
	@Test
	fun testProcessWithoutRollback() {
		// ...
	}
----
<1> Commit the result of the test to the database.


[[spring-testing-annotation-rollback]]
===== `@Rollback`

`@Rollback` indicates whether the transaction for a transactional test method should be
rolled back after the test method has completed. If `true`, the transaction is rolled
back. Otherwise, the transaction is committed (see also
<<spring-testing-annotation-commit>>). Rollback for integration tests in the Spring
TestContext Framework defaults to `true` even if `@Rollback` is not explicitly declared.

When declared as a class-level annotation, `@Rollback` defines the default rollback
semantics for all test methods within the test class hierarchy. When declared as a
method-level annotation, `@Rollback` defines rollback semantics for the specific test
method, potentially overriding class-level `@Rollback` or `@Commit` semantics.

The following example causes a test method's result to not be rolled back (that is, the
result is committed to the database):

[source,java,indent=0,subs="verbatim,quotes",role="primary"]
.Java
----
	@Rollback(false) // <1>
	@Test
	void testProcessWithoutRollback() {
		// ...
	}
----
<1> Do not roll back the result.

[source,kotlin,indent=0,subs="verbatim,quotes",role="secondary"]
.Kotlin
----
	@Rollback(false) // <1>
	@Test
	fun testProcessWithoutRollback() {
		// ...
	}
----
<1> Do not roll back the result.


[[spring-testing-annotation-beforetransaction]]
===== `@BeforeTransaction`

`@BeforeTransaction` indicates that the annotated `void` method should be run before a
transaction is started, for test methods that have been configured to run within a
transaction by using Spring's `@Transactional` annotation. As of Spring Framework 4.3,
`@BeforeTransaction` methods are not required to be `public` and may be declared on Java
8-based interface default methods.

The following example shows how to use the `@BeforeTransaction` annotation:

[source,java,indent=0,subs="verbatim,quotes",role="primary"]
.Java
----
	@BeforeTransaction // <1>
	void beforeTransaction() {
		// logic to be executed before a transaction is started
	}
----
<1> Run this method before a transaction.

[source,kotlin,indent=0,subs="verbatim,quotes",role="secondary"]
.Kotlin
----
	@BeforeTransaction // <1>
	fun beforeTransaction() {
		// logic to be executed before a transaction is started
	}
----
<1> Run this method before a transaction.


[[spring-testing-annotation-aftertransaction]]
===== `@AfterTransaction`

`@AfterTransaction` indicates that the annotated `void` method should be run after a
transaction is ended, for test methods that have been configured to run within a
transaction by using Spring's `@Transactional` annotation. As of Spring Framework 4.3,
`@AfterTransaction` methods are not required to be `public` and may be declared on Java
8-based interface default methods.

[source,java,indent=0,subs="verbatim,quotes",role="primary"]
.Java
----
	@AfterTransaction // <1>
	void afterTransaction() {
		// logic to be executed after a transaction has ended
	}
----
<1> Run this method after a transaction.

[source,kotlin,indent=0,subs="verbatim,quotes",role="secondary"]
.Kotlin
----
	@AfterTransaction // <1>
	fun afterTransaction() {
		// logic to be executed after a transaction has ended
	}
----
<1> Run this method after a transaction.


[[spring-testing-annotation-sql]]
===== `@Sql`

`@Sql` is used to annotate a test class or test method to configure SQL scripts to be run
against a given database during integration tests. The following example shows how to use
it:

[source,java,indent=0,subs="verbatim,quotes",role="primary"]
.Java
----
	@Test
	@Sql({"/test-schema.sql", "/test-user-data.sql"}) // <1>
	void userTest() {
		// execute code that relies on the test schema and test data
	}
----
<1> Run two scripts for this test.

[source,kotlin,indent=0,subs="verbatim,quotes",role="secondary"]
.Kotlin
----
	@Test
	@Sql("/test-schema.sql", "/test-user-data.sql") // <1>
	fun userTest() {
		// execute code that relies on the test schema and test data
	}
----
<1> Run two scripts for this test.

See <<testcontext-executing-sql-declaratively>> for further details.


[[spring-testing-annotation-sqlconfig]]
===== `@SqlConfig`

`@SqlConfig` defines metadata that is used to determine how to parse and run SQL scripts
configured with the `@Sql` annotation. The following example shows how to use it:

[source,java,indent=0,subs="verbatim,quotes",role="primary"]
.Java
----
	@Test
	@Sql(
		scripts = "/test-user-data.sql",
		config = @SqlConfig(commentPrefix = "`", separator = "@@") // <1>
	)
	void userTest() {
		// execute code that relies on the test data
	}
----
<1> Set the comment prefix and the separator in SQL scripts.

[source,kotlin,indent=0,subs="verbatim,quotes",role="secondary"]
.Kotlin
----
	@Test
	@Sql("/test-user-data.sql", config = SqlConfig(commentPrefix = "`", separator = "@@")) // <1>
	fun userTest() {
		// execute code that relies on the test data
	}
----
<1> Set the comment prefix and the separator in SQL scripts.

[[spring-testing-annotation-sqlmergemode]]
===== `@SqlMergeMode`

`@SqlMergeMode` is used to annotate a test class or test method to configure whether
method-level `@Sql` declarations are merged with class-level `@Sql` declarations. If
`@SqlMergeMode` is not declared on a test class or test method, the `OVERRIDE` merge mode
will be used by default. With the `OVERRIDE` mode, method-level `@Sql` declarations will
effectively override class-level `@Sql` declarations.

Note that a method-level `@SqlMergeMode` declaration overrides a class-level declaration.

The following example shows how to use `@SqlMergeMode` at the class level.

[source,java,indent=0,subs="verbatim,quotes",role="primary"]
.Java
----
	@SpringJUnitConfig(TestConfig.class)
	@Sql("/test-schema.sql")
	@SqlMergeMode(MERGE) // <1>
	class UserTests {

		@Test
		@Sql("/user-test-data-001.sql")
		void standardUserProfile() {
			// execute code that relies on test data set 001
		}
	}
----
<1> Set the `@Sql` merge mode to `MERGE` for all test methods in the class.

[source,kotlin,indent=0,subs="verbatim,quotes",role="secondary"]
.Kotlin
----
	@SpringJUnitConfig(TestConfig::class)
	@Sql("/test-schema.sql")
	@SqlMergeMode(MERGE) // <1>
	class UserTests {

		@Test
		@Sql("/user-test-data-001.sql")
		fun standardUserProfile() {
			// execute code that relies on test data set 001
		}
	}
----
<1> Set the `@Sql` merge mode to `MERGE` for all test methods in the class.

The following example shows how to use `@SqlMergeMode` at the method level.

[source,java,indent=0,subs="verbatim,quotes",role="primary"]
.Java
----
	@SpringJUnitConfig(TestConfig.class)
	@Sql("/test-schema.sql")
	class UserTests {

		@Test
		@Sql("/user-test-data-001.sql")
		@SqlMergeMode(MERGE) // <1>
		void standardUserProfile() {
			// execute code that relies on test data set 001
		}
	}
----
<1> Set the `@Sql` merge mode to `MERGE` for a specific test method.

[source,kotlin,indent=0,subs="verbatim,quotes",role="secondary"]
.Kotlin
----
	@SpringJUnitConfig(TestConfig::class)
	@Sql("/test-schema.sql")
	class UserTests {

		@Test
		@Sql("/user-test-data-001.sql")
		@SqlMergeMode(MERGE) // <1>
		fun standardUserProfile() {
			// execute code that relies on test data set 001
		}
	}
----
<1> Set the `@Sql` merge mode to `MERGE` for a specific test method.


[[spring-testing-annotation-sqlgroup]]
===== `@SqlGroup`

`@SqlGroup` is a container annotation that aggregates several `@Sql` annotations. You can
use `@SqlGroup` natively to declare several nested `@Sql` annotations, or you can use it
in conjunction with Java 8's support for repeatable annotations, where `@Sql` can be
declared several times on the same class or method, implicitly generating this container
annotation. The following example shows how to declare an SQL group:

[source,java,indent=0,subs="verbatim,quotes",role="primary"]
.Java
----
	@Test
	@SqlGroup({ // <1>
		@Sql(scripts = "/test-schema.sql", config = @SqlConfig(commentPrefix = "`")),
		@Sql("/test-user-data.sql")
	)}
	void userTest() {
		// execute code that uses the test schema and test data
	}
----
<1> Declare a group of SQL scripts.

[source,kotlin,indent=0,subs="verbatim,quotes",role="secondary"]
.Kotlin
----
	@Test
	@SqlGroup( // <1>
		Sql("/test-schema.sql", config = SqlConfig(commentPrefix = "`")),
		Sql("/test-user-data.sql"))
	fun userTest() {
		// execute code that uses the test schema and test data
	}
----
<1> Declare a group of SQL scripts.

[[integration-testing-annotations-standard]]
==== Standard Annotation Support

The following annotations are supported with standard semantics for all configurations of
the Spring TestContext Framework. Note that these annotations are not specific to tests
and can be used anywhere in the Spring Framework.

* `@Autowired`
* `@Qualifier`
* `@Value`
* `@Resource` (javax.annotation) if JSR-250 is present
* `@ManagedBean` (javax.annotation) if JSR-250 is present
* `@Inject` (javax.inject) if JSR-330 is present
* `@Named` (javax.inject) if JSR-330 is present
* `@PersistenceContext` (javax.persistence) if JPA is present
* `@PersistenceUnit` (javax.persistence) if JPA is present
* `@Required`
* `@Transactional` (org.springframework.transaction.annotation)
  _with <<testcontext-tx-attribute-support, limited attribute support>>_

.JSR-250 Lifecycle Annotations
[NOTE]
====
In the Spring TestContext Framework, you can use `@PostConstruct` and `@PreDestroy` with
standard semantics on any application components configured in the `ApplicationContext`.
However, these lifecycle annotations have limited usage within an actual test class.

If a method within a test class is annotated with `@PostConstruct`, that method runs
before any before methods of the underlying test framework (for example, methods
annotated with JUnit Jupiter's `@BeforeEach`), and that applies for every test method in
the test class. On the other hand, if a method within a test class is annotated with
`@PreDestroy`, that method never runs. Therefore, within a test class, we recommend that
you use test lifecycle callbacks from the underlying test framework instead of
`@PostConstruct` and `@PreDestroy`.
====


[[integration-testing-annotations-junit4]]
==== Spring JUnit 4 Testing Annotations

The following annotations are supported only when used in conjunction with the
<<testcontext-junit4-runner, SpringRunner>>, <<testcontext-junit4-rules, Spring's JUnit 4
rules>>, or <<testcontext-support-classes-junit4, Spring's JUnit 4 support classes>>:

* <<integration-testing-annotations-junit4-ifprofilevalue>>
* <<integration-testing-annotations-junit4-profilevaluesourceconfiguration>>
* <<integration-testing-annotations-junit4-timed>>
* <<integration-testing-annotations-junit4-repeat>>

[[integration-testing-annotations-junit4-ifprofilevalue]]
===== `@IfProfileValue`

`@IfProfileValue` indicates that the annotated test is enabled for a specific testing
environment. If the configured `ProfileValueSource` returns a matching `value` for the
provided `name`, the test is enabled. Otherwise, the test is disabled and, effectively,
ignored.

You can apply `@IfProfileValue` at the class level, the method level, or both.
Class-level usage of `@IfProfileValue` takes precedence over method-level usage for any
methods within that class or its subclasses. Specifically, a test is enabled if it is
enabled both at the class level and at the method level. The absence of `@IfProfileValue`
means the test is implicitly enabled. This is analogous to the semantics of JUnit 4's
`@Ignore` annotation, except that the presence of `@Ignore` always disables a test.

The following example shows a test that has an `@IfProfileValue` annotation:

[source,java,indent=0,subs="verbatim,quotes",role="primary"]
.Java
----
	@IfProfileValue(name="java.vendor", value="Oracle Corporation") // <1>
	@Test
	public void testProcessWhichRunsOnlyOnOracleJvm() {
		// some logic that should run only on Java VMs from Oracle Corporation
	}
----
<1> Run this test only when the Java vendor is "Oracle Corporation".

[source,kotlin,indent=0,subs="verbatim,quotes",role="secondary"]
.Kotlin
----
	@IfProfileValue(name="java.vendor", value="Oracle Corporation") // <1>
	@Test
	fun testProcessWhichRunsOnlyOnOracleJvm() {
		// some logic that should run only on Java VMs from Oracle Corporation
	}
----
<1> Run this test only when the Java vendor is "Oracle Corporation".


Alternatively, you can configure `@IfProfileValue` with a list of `values` (with `OR`
semantics) to achieve TestNG-like support for test groups in a JUnit 4 environment.
Consider the following example:

[source,java,indent=0,subs="verbatim,quotes",role="primary"]
.Java
----
	@IfProfileValue(name="test-groups", values={"unit-tests", "integration-tests"}) // <1>
	@Test
	public void testProcessWhichRunsForUnitOrIntegrationTestGroups() {
		// some logic that should run only for unit and integration test groups
	}
----
<1> Run this test for unit tests and integration tests.

[source,kotlin,indent=0,subs="verbatim,quotes",role="secondary"]
.Kotlin
----
	@IfProfileValue(name="test-groups", values=["unit-tests", "integration-tests"]) // <1>
	@Test
	fun testProcessWhichRunsForUnitOrIntegrationTestGroups() {
		// some logic that should run only for unit and integration test groups
	}
----
<1> Run this test for unit tests and integration tests.


[[integration-testing-annotations-junit4-profilevaluesourceconfiguration]]
===== `@ProfileValueSourceConfiguration`

`@ProfileValueSourceConfiguration` is a class-level annotation that specifies what type
of `ProfileValueSource` to use when retrieving profile values configured through the
`@IfProfileValue` annotation. If `@ProfileValueSourceConfiguration` is not declared for a
test, `SystemProfileValueSource` is used by default. The following example shows how to
use `@ProfileValueSourceConfiguration`:

[source,java,indent=0,subs="verbatim,quotes",role="primary"]
.Java
----
	@ProfileValueSourceConfiguration(CustomProfileValueSource.class) // <1>
	public class CustomProfileValueSourceTests {
		// class body...
	}
----
<1> Use a custom profile value source.

[source,kotlin,indent=0,subs="verbatim,quotes",role="secondary"]
.Kotlin
----
	@ProfileValueSourceConfiguration(CustomProfileValueSource::class) // <1>
	class CustomProfileValueSourceTests {
		// class body...
	}
----
<1> Use a custom profile value source.


[[integration-testing-annotations-junit4-timed]]
===== `@Timed`

`@Timed` indicates that the annotated test method must finish execution in a specified
time period (in milliseconds). If the text execution time exceeds the specified time
period, the test fails.

The time period includes running the test method itself, any repetitions of the test (see
`@Repeat`), as well as any setting up or tearing down of the test fixture. The following
example shows how to use it:

[source,java,indent=0,subs="verbatim,quotes",role="primary"]
.Java
----
	@Timed(millis = 1000) // <1>
	public void testProcessWithOneSecondTimeout() {
		// some logic that should not take longer than 1 second to execute
	}
----
<1> Set the time period for the test to one second.

[source,kotlin,indent=0,subs="verbatim,quotes",role="secondary"]
.Kotlin
----
	@Timed(millis = 1000) // <1>
	fun testProcessWithOneSecondTimeout() {
		// some logic that should not take longer than 1 second to execute
	}
----
<1> Set the time period for the test to one second.


Spring's `@Timed` annotation has different semantics than JUnit 4's `@Test(timeout=...)`
support. Specifically, due to the manner in which JUnit 4 handles test execution timeouts
(that is, by executing the test method in a separate `Thread`), `@Test(timeout=...)`
preemptively fails the test if the test takes too long. Spring's `@Timed`, on the other
hand, does not preemptively fail the test but rather waits for the test to complete
before failing.

[[integration-testing-annotations-junit4-repeat]]
===== `@Repeat`

`@Repeat` indicates that the annotated test method must be run repeatedly. The number of
times that the test method is to be executed is specified in the annotation.

The scope of execution to be repeated includes execution of the test method itself as
well as any setting up or tearing down of the test fixture. The following example shows
how to use the `@Repeat` annotation:

[source,java,indent=0,subs="verbatim,quotes",role="primary"]
.Java
----
	@Repeat(10) // <1>
	@Test
	public void testProcessRepeatedly() {
		// ...
	}
----
<1> Repeat this test ten times.

[source,kotlin,indent=0,subs="verbatim,quotes",role="secondary"]
.Kotlin
----
	@Repeat(10) // <1>
	@Test
	fun testProcessRepeatedly() {
		// ...
	}
----
<1> Repeat this test ten times.



[[integration-testing-annotations-junit-jupiter]]
==== Spring JUnit Jupiter Testing Annotations

The following annotations are supported only when used in conjunction with the
<<testcontext-junit-jupiter-extension, `SpringExtension`>> and JUnit Jupiter
(that is, the programming model in JUnit 5):

* <<integration-testing-annotations-junit-jupiter-springjunitconfig>>
* <<integration-testing-annotations-junit-jupiter-springjunitwebconfig>>
* <<integration-testing-annotations-testconstructor>>
* <<integration-testing-annotations-junit-jupiter-enabledif>>
* <<integration-testing-annotations-junit-jupiter-disabledif>>

[[integration-testing-annotations-junit-jupiter-springjunitconfig]]
===== `@SpringJUnitConfig`

`@SpringJUnitConfig` is a composed annotation that combines
`@ExtendWith(SpringExtension.class)` from JUnit Jupiter with `@ContextConfiguration` from
the Spring TestContext Framework. It can be used at the class level as a drop-in
replacement for `@ContextConfiguration`. With regard to configuration options, the only
difference between `@ContextConfiguration` and `@SpringJUnitConfig` is that component
classes may be declared with the `value` attribute in `@SpringJUnitConfig`.

The following example shows how to use the `@SpringJUnitConfig` annotation to specify a
configuration class:

[source,java,indent=0,subs="verbatim,quotes",role="primary"]
.Java
----
	@SpringJUnitConfig(TestConfig.class) // <1>
	class ConfigurationClassJUnitJupiterSpringTests {
		// class body...
	}
----
<1> Specify the configuration class.

[source,kotlin,indent=0,subs="verbatim,quotes",role="secondary"]
.Kotlin
----
	@SpringJUnitConfig(TestConfig::class) // <1>
	class ConfigurationClassJUnitJupiterSpringTests {
		// class body...
	}
----
<1> Specify the configuration class.


The following example shows how to use the `@SpringJUnitConfig` annotation to specify the
location of a configuration file:

[source,java,indent=0,subs="verbatim,quotes",role="primary"]
.Java
----
	@SpringJUnitConfig(locations = "/test-config.xml") // <1>
	class XmlJUnitJupiterSpringTests {
		// class body...
	}
----
<1> Specify the location of a configuration file.

[source,kotlin,indent=0,subs="verbatim,quotes",role="secondary"]
.Kotlin
----
	@SpringJUnitConfig(locations = ["/test-config.xml"]) // <1>
	class XmlJUnitJupiterSpringTests {
		// class body...
	}
----
<1> Specify the location of a configuration file.


See <<testcontext-ctx-management>> as well as the javadoc for
{api-spring-framework}/test/context/junit/jupiter/SpringJUnitConfig.html[`@SpringJUnitConfig`]
and `@ContextConfiguration` for further details.

[[integration-testing-annotations-junit-jupiter-springjunitwebconfig]]
===== `@SpringJUnitWebConfig`

`@SpringJUnitWebConfig` is a composed annotation that combines
`@ExtendWith(SpringExtension.class)` from JUnit Jupiter with `@ContextConfiguration` and
`@WebAppConfiguration` from the Spring TestContext Framework. You can use it at the class
level as a drop-in replacement for `@ContextConfiguration` and `@WebAppConfiguration`.
With regard to configuration options, the only difference between `@ContextConfiguration`
and `@SpringJUnitWebConfig` is that you can declare component classes by using the
`value` attribute in `@SpringJUnitWebConfig`. In addition, you can override the `value`
attribute from `@WebAppConfiguration` only by using the `resourcePath` attribute in
`@SpringJUnitWebConfig`.

The following example shows how to use the `@SpringJUnitWebConfig` annotation to specify
a configuration class:

[source,java,indent=0,subs="verbatim,quotes",role="primary"]
.Java
----
	@SpringJUnitWebConfig(TestConfig.class) // <1>
	class ConfigurationClassJUnitJupiterSpringWebTests {
		// class body...
	}
----
<1> Specify the configuration class.

[source,kotlin,indent=0,subs="verbatim,quotes",role="secondary"]
.Kotlin
----
	@SpringJUnitWebConfig(TestConfig::class) // <1>
	class ConfigurationClassJUnitJupiterSpringWebTests {
		// class body...
	}
----
<1> Specify the configuration class.


The following example shows how to use the `@SpringJUnitWebConfig` annotation to specify a
the location of a configuration file:

[source,java,indent=0,subs="verbatim,quotes",role="primary"]
.Java
----
	@SpringJUnitWebConfig(locations = "/test-config.xml") // <1>
	class XmlJUnitJupiterSpringWebTests {
		// class body...
	}
----
<1> Specify the location of a configuration file.

[source,kotlin,indent=0,subs="verbatim,quotes",role="secondary"]
.Kotlin
----
	@SpringJUnitWebConfig(locations = ["/test-config.xml"]) // <1>
	class XmlJUnitJupiterSpringWebTests {
		// class body...
	}
----
<1> Specify the location of a configuration file.


See <<testcontext-ctx-management>> as well as the javadoc for
{api-spring-framework}/test/context/junit/jupiter/web/SpringJUnitWebConfig.html[`@SpringJUnitWebConfig`],
{api-spring-framework}/test/context/ContextConfiguration.html[`@ContextConfiguration`], and
{api-spring-framework}/test/context/web/WebAppConfiguration.html[`@WebAppConfiguration`]
for further details.

[[integration-testing-annotations-testconstructor]]
===== `@TestConstructor`

`@TestConstructor` is a type-level annotation that is used to configure how the parameters
of a test class constructor are autowired from components in the test's
`ApplicationContext`.

If `@TestConstructor` is not present or meta-present on a test class, the default _test
constructor autowire mode_ will be used. See the tip below for details on how to change
the default mode. Note, however, that a local declaration of `@Autowired` on a
constructor takes precedence over both `@TestConstructor` and the default mode.

.Changing the default test constructor autowire mode
[TIP]
=====
The default _test constructor autowire mode_ can be changed by setting the
`spring.test.constructor.autowire.mode` JVM system property to `all`. Alternatively, the
default mode may be changed via the `SpringProperties` mechanism.

If the `spring.test.constructor.autowire.mode` property is not set, test class
constructors will not be automatically autowired.
=====

NOTE: As of Spring Framework 5.2, `@TestConstructor` is only supported in conjunction
with the `SpringExtension` for use with JUnit Jupiter. Note that the `SpringExtension` is
often automatically registered for you – for example, when using annotations such as
`@SpringJUnitConfig` and `@SpringJUnitWebConfig` or various test-related annotations from
Spring Boot Test.

[[integration-testing-annotations-junit-jupiter-enabledif]]
===== `@EnabledIf`

`@EnabledIf` is used to signal that the annotated JUnit Jupiter test class or test method
is enabled and should be run if the supplied `expression` evaluates to `true`.
Specifically, if the expression evaluates to `Boolean.TRUE` or a `String` equal to `true`
(ignoring case), the test is enabled. When applied at the class level, all test methods
within that class are automatically enabled by default as well.

Expressions can be any of the following:

* <<core.adoc#expressions, Spring Expression Language>> (SpEL) expression. For example:
  `@EnabledIf("#{systemProperties['os.name'].toLowerCase().contains('mac')}")`
* Placeholder for a property available in the Spring <<core.adoc#beans-environment, `Environment`>>.
  For example: `@EnabledIf("${smoke.tests.enabled}")`
* Text literal. For example: `@EnabledIf("true")`

Note, however, that a text literal that is not the result of dynamic resolution of a
property placeholder is of zero practical value, since `@EnabledIf("false")` is
equivalent to `@Disabled` and `@EnabledIf("true")` is logically meaningless.

You can use `@EnabledIf` as a meta-annotation to create custom composed annotations. For
example, you can create a custom `@EnabledOnMac` annotation as follows:

[source,java,indent=0,subs="verbatim,quotes",role="primary"]
.Java
----
	@Target({ElementType.TYPE, ElementType.METHOD})
	@Retention(RetentionPolicy.RUNTIME)
	@EnabledIf(
		expression = "#{systemProperties['os.name'].toLowerCase().contains('mac')}",
		reason = "Enabled on Mac OS"
	)
	public @interface EnabledOnMac {}
----
[source,kotlin,indent=0,subs="verbatim,quotes",role="secondary"]
.Kotlin
----
	@Target(AnnotationTarget.TYPE, AnnotationTarget.FUNCTION)
	@Retention(AnnotationRetention.RUNTIME)
	@EnabledIf(
			expression = "#{systemProperties['os.name'].toLowerCase().contains('mac')}",
			reason = "Enabled on Mac OS"
	)
	annotation class EnabledOnMac {}
----

[[integration-testing-annotations-junit-jupiter-disabledif]]
===== `@DisabledIf`

`@DisabledIf` is used to signal that the annotated JUnit Jupiter test class or test
method is disabled and should not be executed if the supplied `expression` evaluates to
`true`. Specifically, if the expression evaluates to `Boolean.TRUE` or a `String` equal
to `true` (ignoring case), the test is disabled. When applied at the class level, all
test methods within that class are automatically disabled as well.

Expressions can be any of the following:

* <<core.adoc#expressions, Spring Expression Language>> (SpEL) expression. For example:
  `@DisabledIf("#{systemProperties['os.name'].toLowerCase().contains('mac')}")`
* Placeholder for a property available in the Spring <<core.adoc#beans-environment, `Environment`>>.
  For example: `@DisabledIf("${smoke.tests.disabled}")`
* Text literal. For example: `@DisabledIf("true")`

Note, however, that a text literal that is not the result of dynamic resolution of a
property placeholder is of zero practical value, since `@DisabledIf("true")` is
equivalent to `@Disabled` and `@DisabledIf("false")` is logically meaningless.

You can use `@DisabledIf` as a meta-annotation to create custom composed annotations. For
example, you can create a custom `@DisabledOnMac` annotation as follows:

[source,java,indent=0,subs="verbatim,quotes",role="primary"]
.Java
----
	@Target({ElementType.TYPE, ElementType.METHOD})
	@Retention(RetentionPolicy.RUNTIME)
	@DisabledIf(
		expression = "#{systemProperties['os.name'].toLowerCase().contains('mac')}",
		reason = "Disabled on Mac OS"
	)
	public @interface DisabledOnMac {}
----

[source,kotlin,indent=0,subs="verbatim,quotes",role="secondary"]
.Kotlin
----
	@Target(AnnotationTarget.TYPE, AnnotationTarget.FUNCTION)
	@Retention(AnnotationRetention.RUNTIME)
	@DisabledIf(
			expression = "#{systemProperties['os.name'].toLowerCase().contains('mac')}",
			reason = "Disabled on Mac OS"
	)
	annotation class DisabledOnMac {}
----

[[integration-testing-annotations-meta]]
==== Meta-Annotation Support for Testing

You can use most test-related annotations as
<<core.adoc#beans-meta-annotations, meta-annotations>> to create custom composed
annotations and reduce configuration duplication across a test suite.

You can use each of the following as a meta-annotation in conjunction with the
<<testcontext-framework, TestContext framework>>.

* `@BootstrapWith`
* `@ContextConfiguration`
* `@ContextHierarchy`
* `@ActiveProfiles`
* `@TestPropertySource`
* `@DirtiesContext`
* `@WebAppConfiguration`
* `@TestExecutionListeners`
* `@Transactional`
* `@BeforeTransaction`
* `@AfterTransaction`
* `@Commit`
* `@Rollback`
* `@Sql`
* `@SqlConfig`
* `@SqlMergeMode`
* `@SqlGroup`
* `@Repeat` _(only supported on JUnit 4)_
* `@Timed` _(only supported on JUnit 4)_
* `@IfProfileValue` _(only supported on JUnit 4)_
* `@ProfileValueSourceConfiguration` _(only supported on JUnit 4)_
* `@SpringJUnitConfig` _(only supported on JUnit Jupiter)_
* `@SpringJUnitWebConfig` _(only supported on JUnit Jupiter)_
* `@TestConstructor` _(only supported on JUnit Jupiter)_
* `@EnabledIf` _(only supported on JUnit Jupiter)_
* `@DisabledIf` _(only supported on JUnit Jupiter)_

Consider the following example:

[source,java,indent=0,subs="verbatim,quotes",role="primary"]
.Java
----
	@RunWith(SpringRunner.class)
	@ContextConfiguration({"/app-config.xml", "/test-data-access-config.xml"})
	@ActiveProfiles("dev")
	@Transactional
	public class OrderRepositoryTests { }

	@RunWith(SpringRunner.class)
	@ContextConfiguration({"/app-config.xml", "/test-data-access-config.xml"})
	@ActiveProfiles("dev")
	@Transactional
	public class UserRepositoryTests { }
----

[source,kotlin,indent=0,subs="verbatim,quotes",role="secondary"]
.Kotlin
----
	@RunWith(SpringRunner::class)
	@ContextConfiguration("/app-config.xml", "/test-data-access-config.xml")
	@ActiveProfiles("dev")
	@Transactional
	class OrderRepositoryTests { }

	@RunWith(SpringRunner::class)
	@ContextConfiguration("/app-config.xml", "/test-data-access-config.xml")
	@ActiveProfiles("dev")
	@Transactional
	class UserRepositoryTests { }
----

If we discover that we are repeating the preceding configuration across our JUnit 4-based
test suite, we can reduce the duplication by introducing a custom composed annotation
that centralizes the common test configuration for Spring, as follows:

[source,java,indent=0,subs="verbatim,quotes",role="primary"]
.Java
----
	@Target(ElementType.TYPE)
	@Retention(RetentionPolicy.RUNTIME)
	@ContextConfiguration({"/app-config.xml", "/test-data-access-config.xml"})
	@ActiveProfiles("dev")
	@Transactional
	public @interface TransactionalDevTestConfig { }
----

[source,kotlin,indent=0,subs="verbatim,quotes",role="secondary"]
.Kotlin
----
	@Target(AnnotationTarget.TYPE)
	@Retention(AnnotationRetention.RUNTIME)
	@ContextConfiguration("/app-config.xml", "/test-data-access-config.xml")
	@ActiveProfiles("dev")
	@Transactional
	annotation class TransactionalDevTestConfig { }
----

Then we can use our custom `@TransactionalDevTestConfig` annotation to simplify the
configuration of individual JUnit 4 based test classes, as follows:

[source,java,indent=0,subs="verbatim,quotes",role="primary"]
.Java
----
	@RunWith(SpringRunner.class)
	@TransactionalDevTestConfig
	public class OrderRepositoryTests { }

	@RunWith(SpringRunner.class)
	@TransactionalDevTestConfig
	public class UserRepositoryTests { }
----

[source,kotlin,indent=0,subs="verbatim,quotes",role="secondary"]
.Kotlin
----
	@RunWith(SpringRunner::class)
	@TransactionalDevTestConfig
	class OrderRepositoryTests

	@RunWith(SpringRunner::class)
	@TransactionalDevTestConfig
	class UserRepositoryTests
----

If we write tests that use JUnit Jupiter, we can reduce code duplication even further,
since annotations in JUnit 5 can also be used as meta-annotations. Consider the following
example:

[source,java,indent=0,subs="verbatim,quotes",role="primary"]
.Java
----
	@ExtendWith(SpringExtension.class)
	@ContextConfiguration({"/app-config.xml", "/test-data-access-config.xml"})
	@ActiveProfiles("dev")
	@Transactional
	class OrderRepositoryTests { }

	@ExtendWith(SpringExtension.class)
	@ContextConfiguration({"/app-config.xml", "/test-data-access-config.xml"})
	@ActiveProfiles("dev")
	@Transactional
	class UserRepositoryTests { }
----
[source,kotlin,indent=0,subs="verbatim,quotes",role="secondary"]
.Kotlin
----
	@ExtendWith(SpringExtension::class)
	@ContextConfiguration("/app-config.xml", "/test-data-access-config.xml")
	@ActiveProfiles("dev")
	@Transactional
	class OrderRepositoryTests { }

	@ExtendWith(SpringExtension::class)
	@ContextConfiguration("/app-config.xml", "/test-data-access-config.xml")
	@ActiveProfiles("dev")
	@Transactional
	class UserRepositoryTests { }
----

If we discover that we are repeating the preceding configuration across our JUnit
Jupiter-based test suite, we can reduce the duplication by introducing a custom composed
annotation that centralizes the common test configuration for Spring and JUnit Jupiter,
as follows:

[source,java,indent=0,subs="verbatim,quotes",role="primary"]
.Java
----
	@Target(ElementType.TYPE)
	@Retention(RetentionPolicy.RUNTIME)
	@ExtendWith(SpringExtension.class)
	@ContextConfiguration({"/app-config.xml", "/test-data-access-config.xml"})
	@ActiveProfiles("dev")
	@Transactional
	public @interface TransactionalDevTestConfig { }
----
[source,kotlin,indent=0,subs="verbatim,quotes",role="secondary"]
.Kotlin
----
	@Target(AnnotationTarget.TYPE)
	@Retention(AnnotationRetention.RUNTIME)
	@ExtendWith(SpringExtension::class)
	@ContextConfiguration("/app-config.xml", "/test-data-access-config.xml")
	@ActiveProfiles("dev")
	@Transactional
	annotation class TransactionalDevTestConfig { }
----

Then we can use our custom `@TransactionalDevTestConfig` annotation to simplify the
configuration of individual JUnit Jupiter based test classes, as follows:

[source,java,indent=0,subs="verbatim,quotes",role="primary"]
.Java
----
	@TransactionalDevTestConfig
	class OrderRepositoryTests { }

	@TransactionalDevTestConfig
	class UserRepositoryTests { }
----
[source,kotlin,indent=0,subs="verbatim,quotes",role="secondary"]
.Kotlin
----
	@TransactionalDevTestConfig
	class OrderRepositoryTests { }

	@TransactionalDevTestConfig
	class UserRepositoryTests { }
----

Since JUnit Jupiter supports the use of `@Test`, `@RepeatedTest`, `ParameterizedTest`,
and others as meta-annotations, you can also create custom composed annotations at the
test method level. For example, if we wish to create a composed annotation that combines
the `@Test` and `@Tag` annotations from JUnit Jupiter with the `@Transactional`
annotation from Spring, we could create an `@TransactionalIntegrationTest` annotation, as
follows:

[source,java,indent=0,subs="verbatim,quotes",role="primary"]
.Java
----
	@Target(ElementType.METHOD)
	@Retention(RetentionPolicy.RUNTIME)
	@Transactional
	@Tag("integration-test") // org.junit.jupiter.api.Tag
	@Test // org.junit.jupiter.api.Test
	public @interface TransactionalIntegrationTest { }
----
[source,kotlin,indent=0,subs="verbatim,quotes",role="secondary"]
.Kotlin
----
	@Target(AnnotationTarget.TYPE)
	@Retention(AnnotationRetention.RUNTIME)
	@Transactional
	@Tag("integration-test") // org.junit.jupiter.api.Tag
	@Test // org.junit.jupiter.api.Test
	annotation class TransactionalIntegrationTest { }
----

Then we can use our custom `@TransactionalIntegrationTest` annotation to simplify the
configuration of individual JUnit Jupiter based test methods, as follows:

[source,java,indent=0,subs="verbatim,quotes",role="primary"]
.Java
----
	@TransactionalIntegrationTest
	void saveOrder() { }

	@TransactionalIntegrationTest
	void deleteOrder() { }
----

[source,kotlin,indent=0,subs="verbatim,quotes",role="secondary"]
.Kotlin
----
	@TransactionalIntegrationTest
	fun saveOrder() { }

	@TransactionalIntegrationTest
	fun deleteOrder() { }
----

For further details, see the
https://github.com/spring-projects/spring-framework/wiki/Spring-Annotation-Programming-Model[Spring Annotation Programming Model]
wiki page.



[[testcontext-framework]]
=== Spring TestContext Framework

The Spring TestContext Framework (located in the `org.springframework.test.context`
package) provides generic, annotation-driven unit and integration testing support that is
agnostic of the testing framework in use. The TestContext framework also places a great
deal of importance on convention over configuration, with reasonable defaults that you
can override through annotation-based configuration.

In addition to generic testing infrastructure, the TestContext framework provides
explicit support for JUnit 4, JUnit Jupiter (AKA JUnit 5), and TestNG. For JUnit 4 and
TestNG, Spring provides `abstract` support classes. Furthermore, Spring provides a custom
JUnit `Runner` and custom JUnit `Rules` for JUnit 4 and a custom `Extension` for JUnit
Jupiter that let you write so-called POJO test classes. POJO test classes are not
required to extend a particular class hierarchy, such as the `abstract` support classes.

The following section provides an overview of the internals of the TestContext framework.
If you are interested only in using the framework and are not interested in extending it
with your own custom listeners or custom loaders, feel free to go directly to the
configuration (<<testcontext-ctx-management, context management>>,
<<testcontext-fixture-di, dependency injection>>, <<testcontext-tx,transaction
management>>), <<testcontext-support-classes, support classes>>, and
<<integration-testing-annotations, annotation support>> sections.


[[testcontext-key-abstractions]]
==== Key Abstractions

The core of the framework consists of the `TestContextManager` class and the
`TestContext`, `TestExecutionListener`, and `SmartContextLoader` interfaces. A
`TestContextManager` is created for each test class (for example, for the execution of
all test methods within a single test class in JUnit Jupiter). The `TestContextManager`,
in turn, manages a `TestContext` that holds the context of the current test. The
`TestContextManager` also updates the state of the `TestContext` as the test progresses
and delegates to `TestExecutionListener` implementations, which instrument the actual
test execution by providing dependency injection, managing transactions, and so on. A
`SmartContextLoader` is responsible for loading an `ApplicationContext` for a given test
class. See the {api-spring-framework}/test/context/package-summary.html[javadoc] and the
Spring test suite for further information and examples of various implementations.

===== `TestContext`

`TestContext` encapsulates the context in which a test is executed (agnostic of the
actual testing framework in use) and provides context management and caching support for
the test instance for which it is responsible. The `TestContext` also delegates to a
`SmartContextLoader` to load an `ApplicationContext` if requested.

===== `TestContextManager`

`TestContextManager` is the main entry point into the Spring TestContext Framework and is
responsible for managing a single `TestContext` and signaling events to each registered
`TestExecutionListener` at well-defined test execution points:

* Prior to any "`before class`" or "`before all`" methods of a particular testing framework.
* Test instance post-processing.
* Prior to any "`before`" or "`before each`" methods of a particular testing framework.
* Immediately before execution of the test method but after test setup.
* Immediately after execution of the test method but before test tear down.
* After any "`after`" or "`after each`" methods of a particular testing framework.
* After any "`after class`" or "`after all`" methods of a particular testing framework.

===== `TestExecutionListener`

`TestExecutionListener` defines the API for reacting to test-execution events published by
the `TestContextManager` with which the listener is registered. See <<testcontext-tel-config>>.

===== Context Loaders

`ContextLoader` is a strategy interface for loading an `ApplicationContext` for an
integration test managed by the Spring TestContext Framework. You should implement
`SmartContextLoader` instead of this interface to provide support for component classes,
active bean definition profiles, test property sources, context hierarchies, and
`WebApplicationContext` support.

`SmartContextLoader` is an extension of the `ContextLoader` interface introduced in
Spring 3.1, superseding the original minimal `ContextLoader` SPI. Specifically, a
`SmartContextLoader` can choose to process resource locations, component classes,
or context initializers. Furthermore, a `SmartContextLoader` can set active bean
definition profiles and test property sources in the context that it loads.

Spring provides the following implementations:

* `DelegatingSmartContextLoader`: One of two default loaders, it delegates internally to
  an `AnnotationConfigContextLoader`, a `GenericXmlContextLoader`, or a
  `GenericGroovyXmlContextLoader`, depending either on the configuration declared for the
  test class or on the presence of default locations or default configuration classes.
  Groovy support is enabled only if Groovy is on the classpath.
* `WebDelegatingSmartContextLoader`: One of two default loaders, it delegates internally
  to an `AnnotationConfigWebContextLoader`, a `GenericXmlWebContextLoader`, or a
  `GenericGroovyXmlWebContextLoader`, depending either on the configuration declared for
  the test class or on the presence of default locations or default configuration
  classes. A web `ContextLoader` is used only if `@WebAppConfiguration` is present on the
  test class. Groovy support is enabled only if Groovy is on the classpath.
* `AnnotationConfigContextLoader`: Loads a standard `ApplicationContext` from component
  classes.
* `AnnotationConfigWebContextLoader`: Loads a `WebApplicationContext` from component
  classes.
* `GenericGroovyXmlContextLoader`: Loads a standard `ApplicationContext` from resource
  locations that are either Groovy scripts or XML configuration files.
* `GenericGroovyXmlWebContextLoader`: Loads a `WebApplicationContext` from resource
  locations that are either Groovy scripts or XML configuration files.
* `GenericXmlContextLoader`: Loads a standard `ApplicationContext` from XML resource
  locations.
* `GenericXmlWebContextLoader`: Loads a `WebApplicationContext` from XML resource
  locations.
* `GenericPropertiesContextLoader`: Loads a standard `ApplicationContext` from Java
  properties files.


[[testcontext-bootstrapping]]
==== Bootstrapping the TestContext Framework

The default configuration for the internals of the Spring TestContext Framework is
sufficient for all common use cases. However, there are times when a development team or
third party framework would like to change the default `ContextLoader`, implement a
custom `TestContext` or `ContextCache`, augment the default sets of
`ContextCustomizerFactory` and `TestExecutionListener` implementations, and so on. For
such low-level control over how the TestContext framework operates, Spring provides a
bootstrapping strategy.

`TestContextBootstrapper` defines the SPI for bootstrapping the TestContext framework. A
`TestContextBootstrapper` is used by the `TestContextManager` to load the
`TestExecutionListener` implementations for the current test and to build the
`TestContext` that it manages. You can configure a custom bootstrapping strategy for a
test class (or test class hierarchy) by using `@BootstrapWith`, either directly or as a
meta-annotation. If a bootstrapper is not explicitly configured by using
`@BootstrapWith`, either the `DefaultTestContextBootstrapper` or the
`WebTestContextBootstrapper` is used, depending on the presence of `@WebAppConfiguration`.

Since the `TestContextBootstrapper` SPI is likely to change in the future (to accommodate
new requirements), we strongly encourage implementers not to implement this interface
directly but rather to extend `AbstractTestContextBootstrapper` or one of its concrete
subclasses instead.


[[testcontext-tel-config]]
==== `TestExecutionListener` Configuration

Spring provides the following `TestExecutionListener` implementations that are registered
by default, exactly in the following order:

* `ServletTestExecutionListener`: Configures Servlet API mocks for a
  `WebApplicationContext`.
* `DirtiesContextBeforeModesTestExecutionListener`: Handles the `@DirtiesContext`
  annotation for "`before`" modes.
* `DependencyInjectionTestExecutionListener`: Provides dependency injection for the test
  instance.
* `DirtiesContextTestExecutionListener`: Handles the `@DirtiesContext` annotation for
  "`after`" modes.
* `TransactionalTestExecutionListener`: Provides transactional test execution with
  default rollback semantics.
* `SqlScriptsTestExecutionListener`: Runs SQL scripts configured by using the `@Sql`
  annotation.
* `EventPublishingTestExecutionListener`: Publishes test execution events to the test's
  `ApplicationContext` (see <<testcontext-test-execution-events>>).

[[testcontext-tel-config-registering-tels]]
===== Registering `TestExecutionListener` Implementations

You can register `TestExecutionListener` implementations for a test class and its
subclasses by using the `@TestExecutionListeners` annotation. See
<<integration-testing-annotations, annotation support>> and the javadoc for
{api-spring-framework}/test/context/TestExecutionListeners.html[`@TestExecutionListeners`]
for details and examples.

[[testcontext-tel-config-automatic-discovery]]
===== Automatic Discovery of Default `TestExecutionListener` Implementations

Registering `TestExecutionListener` implementations by using `@TestExecutionListeners` is
suitable for custom listeners that are used in limited testing scenarios. However, it can
become cumbersome if a custom listener needs to be used across a test suite. Since Spring
Framework 4.1, this issue is addressed through support for automatic discovery of default
`TestExecutionListener` implementations through the `SpringFactoriesLoader` mechanism.

Specifically, the `spring-test` module declares all core default `TestExecutionListener`
implementations under the `org.springframework.test.context.TestExecutionListener` key in
its `META-INF/spring.factories` properties file. Third-party frameworks and developers
can contribute their own `TestExecutionListener` implementations to the list of default
listeners in the same manner through their own `META-INF/spring.factories` properties
file.

[[testcontext-tel-config-ordering]]
===== Ordering `TestExecutionListener` Implementations

When the TestContext framework discovers default `TestExecutionListener` implementations
through the <<testcontext-tel-config-automatic-discovery, aforementioned>>
`SpringFactoriesLoader` mechanism, the instantiated listeners are sorted by using
Spring's `AnnotationAwareOrderComparator`, which honors Spring's `Ordered` interface and
`@Order` annotation for ordering. `AbstractTestExecutionListener` and all default
`TestExecutionListener` implementations provided by Spring implement `Ordered` with
appropriate values. Third-party frameworks and developers should therefore make sure that
their default `TestExecutionListener` implementations are registered in the proper order
by implementing `Ordered` or declaring `@Order`. See the javadoc for the `getOrder()`
methods of the core default `TestExecutionListener` implementations for details on what
values are assigned to each core listener.

[[testcontext-tel-config-merging]]
===== Merging `TestExecutionListener` Implementations

If a custom `TestExecutionListener` is registered via `@TestExecutionListeners`, the
default listeners are not registered. In most common testing scenarios, this effectively
forces the developer to manually declare all default listeners in addition to any custom
listeners. The following listing demonstrates this style of configuration:

[source,java,indent=0,subs="verbatim,quotes",role="primary"]
.Java
----
	@ContextConfiguration
	@TestExecutionListeners({
		MyCustomTestExecutionListener.class,
		ServletTestExecutionListener.class,
		DirtiesContextBeforeModesTestExecutionListener.class,
		DependencyInjectionTestExecutionListener.class,
		DirtiesContextTestExecutionListener.class,
		TransactionalTestExecutionListener.class,
		SqlScriptsTestExecutionListener.class
	})
	class MyTest {
		// class body...
	}
----

[source,java,indent=0,subs="verbatim,quotes",role="secondary"]
.Kotlin
----
	@ContextConfiguration
	@TestExecutionListeners(
		MyCustomTestExecutionListener::class,
		ServletTestExecutionListener::class,
		DirtiesContextBeforeModesTestExecutionListener::class,
		DependencyInjectionTestExecutionListener::class,
		DirtiesContextTestExecutionListener::class,
		TransactionalTestExecutionListener::class,
		SqlScriptsTestExecutionListener::class
	)
	class MyTest {
		// class body...
	}
----

The challenge with this approach is that it requires that the developer know exactly
which listeners are registered by default. Moreover, the set of default listeners can
change from release to release -- for example, `SqlScriptsTestExecutionListener` was
introduced in Spring Framework 4.1, and `DirtiesContextBeforeModesTestExecutionListener`
was introduced in Spring Framework 4.2. Furthermore, third-party frameworks like Spring
Security register their own default `TestExecutionListener` implementations by using
the aforementioned <<testcontext-tel-config-automatic-discovery, automatic discovery
mechanism>>.

To avoid having to be aware of and re-declare all default listeners, you can set the
`mergeMode` attribute of `@TestExecutionListeners` to `MergeMode.MERGE_WITH_DEFAULTS`.
`MERGE_WITH_DEFAULTS` indicates that locally declared listeners should be merged with the
default listeners. The merging algorithm ensures that duplicates are removed from the
list and that the resulting set of merged listeners is sorted according to the semantics
of `AnnotationAwareOrderComparator`, as described in <<testcontext-tel-config-ordering>>.
If a listener implements `Ordered` or is annotated with `@Order`, it can influence the
position in which it is merged with the defaults. Otherwise, locally declared listeners
are appended to the list of default listeners when merged.

For example, if the `MyCustomTestExecutionListener` class in the previous example
configures its `order` value (for example, `500`) to be less than the order of the
`ServletTestExecutionListener` (which happens to be `1000`), the
`MyCustomTestExecutionListener` can then be automatically merged with the list of
defaults in front of the `ServletTestExecutionListener`, and the previous example could
be replaced with the following:

[source,java,indent=0,subs="verbatim,quotes",role="primary"]
.Java
----
	@ContextConfiguration
	@TestExecutionListeners(
		listeners = MyCustomTestExecutionListener.class,
		mergeMode = MERGE_WITH_DEFAULTS
	)
	class MyTest {
		// class body...
	}
----
[source,kotlin,indent=0,subs="verbatim,quotes",role="secondary"]
.Kotlin
----
	@ContextConfiguration
	@TestExecutionListeners(
			listeners = [MyCustomTestExecutionListener::class],
			mergeMode = MERGE_WITH_DEFAULTS
	)
	class MyTest {
		// class body...
	}
----

[[testcontext-test-execution-events]]
==== Test Execution Events

The `EventPublishingTestExecutionListener` introduced in Spring Framework 5.2 offers an
alternative approach to implementing a custom `TestExecutionListener`. Components in the
test's `ApplicationContext` can listen to the following events published by the
`EventPublishingTestExecutionListener`, each of which corresponds to a method in the
`TestExecutionListener` API.

* `BeforeTestClassEvent`
* `PrepareTestInstanceEvent`
* `BeforeTestMethodEvent`
* `BeforeTestExecutionEvent`
* `AfterTestExecutionEvent`
* `AfterTestMethodEvent`
* `AfterTestClassEvent`

NOTE: These events are only published if the `ApplicationContext` has already been loaded.

These events may be consumed for various reasons, such as resetting mock beans or tracing
test execution. One advantage of consuming test execution events rather than implementing
a custom `TestExecutionListener` is that test execution events may be consumed by any
Spring bean registered in the test `ApplicationContext`, and such beans may benefit
directly from dependency injection and other features of the `ApplicationContext`. In
contrast, a `TestExecutionListener` is not a bean in the `ApplicationContext`.

In order to listen to test execution events, a Spring bean may choose to implement the
`org.springframework.context.ApplicationListener` interface. Alternatively, listener
methods can be annotated with `@EventListener` and configured to listen to one of the
particular event types listed above (see
<<core.adoc#context-functionality-events-annotation, Annotation-based Event Listeners>>).
Due to the popularity of this approach, Spring provides the following dedicated
`@EventListener` annotations to simplify registration of test execution event listeners.
These annotations reside in the `org.springframework.test.context.event.annotation`
package.

* `@BeforeTestClass`
* `@PrepareTestInstance`
* `@BeforeTestMethod`
* `@BeforeTestExecution`
* `@AfterTestExecution`
* `@AfterTestMethod`
* `@AfterTestClass`

[[testcontext-test-execution-events-exception-handling]]
===== Exception Handling

By default, if a test execution event listener throws an exception while consuming an
event, that exception will propagate to the underlying testing framework in use (such as
JUnit or TestNG). For example, if the consumption of a `BeforeTestMethodEvent` results in
an exception, the corresponding test method will fail as a result of the exception. In
contrast, if an asynchronous test execution event listener throws an exception, the
exception will not propagate to the underlying testing framework. For further details on
asynchronous exception handling, consult the class-level javadoc for `@EventListener`.

[[testcontext-test-execution-events-async]]
===== Asynchronous Listeners

If you want a particular test execution event listener to process events asynchronously,
you can use Spring's <<integration.adoc#scheduling-annotation-support-async,regular
`@Async` support>>. For further details, consult the class-level javadoc for
`@EventListener`.


[[testcontext-ctx-management]]
==== Context Management

Each `TestContext` provides context management and caching support for the test instance
for which it is responsible. Test instances do not automatically receive access to the
configured `ApplicationContext`. However, if a test class implements the
`ApplicationContextAware` interface, a reference to the `ApplicationContext` is supplied
to the test instance. Note that `AbstractJUnit4SpringContextTests` and
`AbstractTestNGSpringContextTests` implement `ApplicationContextAware` and, therefore,
provide access to the `ApplicationContext` automatically.

.@Autowired ApplicationContext
[TIP]
=====
As an alternative to implementing the `ApplicationContextAware` interface, you can inject
the application context for your test class through the `@Autowired` annotation on either
a field or setter method, as the following example shows:

[source,java,indent=0,subs="verbatim,quotes",role="primary"]
.Java
----
	@SpringJUnitConfig
	class MyTest {

		@Autowired // <1>
		ApplicationContext applicationContext;

		// class body...
	}
----
<1> Injecting the `ApplicationContext`.

[source,kotlin,indent=0,subs="verbatim,quotes",role="secondary"]
.Kotlin
----
	@SpringJUnitConfig
	class MyTest {

		@Autowired // <1>
		lateinit var applicationContext: ApplicationContext

		// class body...
	}
----
<1> Injecting the `ApplicationContext`.


Similarly, if your test is configured to load a `WebApplicationContext`, you can inject
the web application context into your test, as follows:

[source,java,indent=0,subs="verbatim,quotes",role="primary"]
.Java
----
	@SpringJUnitWebConfig // <1>
	class MyWebAppTest {

		@Autowired // <2>
		WebApplicationContext wac;

		// class body...
	}
----
<1> Configuring the `WebApplicationContext`.
<2> Injecting the `WebApplicationContext`.

[source,kotlin,indent=0,subs="verbatim,quotes",role="secondary"]
.Kotlin
----
	@SpringJUnitWebConfig // <1>
	class MyWebAppTest {

		@Autowired // <2>
		lateinit var wac: WebApplicationContext
		// class body...
	}
----
<1> Configuring the `WebApplicationContext`.
<2> Injecting the `WebApplicationContext`.


Dependency injection by using `@Autowired` is provided by the
`DependencyInjectionTestExecutionListener`, which is configured by default
(see <<testcontext-fixture-di>>).
=====

Test classes that use the TestContext framework do not need to extend any particular
class or implement a specific interface to configure their application context. Instead,
configuration is achieved by declaring the `@ContextConfiguration` annotation at the
class level. If your test class does not explicitly declare application context resource
locations or component classes, the configured `ContextLoader` determines how to load a
context from a default location or default configuration classes. In addition to context
resource locations and component classes, an application context can also be configured
through application context initializers.

The following sections explain how to use Spring's `@ContextConfiguration` annotation to
configure a test `ApplicationContext` by using XML configuration files, Groovy scripts,
component classes (typically `@Configuration` classes), or context initializers.
Alternatively, you can implement and configure your own custom `SmartContextLoader` for
advanced use cases.

* <<testcontext-ctx-management-xml>>
* <<testcontext-ctx-management-groovy>>
* <<testcontext-ctx-management-javaconfig>>
* <<testcontext-ctx-management-mixed-config>>
* <<testcontext-ctx-management-initializers>>
* <<testcontext-ctx-management-inheritance>>
* <<testcontext-ctx-management-env-profiles>>
* <<testcontext-ctx-management-property-sources>>
* <<testcontext-ctx-management-web>>
* <<testcontext-ctx-management-caching>>
* <<testcontext-ctx-management-ctx-hierarchies>>

[[testcontext-ctx-management-xml]]
===== Context Configuration with XML resources

To load an `ApplicationContext` for your tests by using XML configuration files, annotate
your test class with `@ContextConfiguration` and configure the `locations` attribute with
an array that contains the resource locations of XML configuration metadata. A plain or
relative path (for example, `context.xml`) is treated as a classpath resource that is
relative to the package in which the test class is defined. A path starting with a slash
is treated as an absolute classpath location (for example, `/org/example/config.xml`). A
path that represents a resource URL (i.e., a path prefixed with `classpath:`, `file:`,
`http:`, etc.) is used _as is_.

[source,java,indent=0,subs="verbatim,quotes",role="primary"]
.Java
----
	@ExtendWith(SpringExtension.class)
	// ApplicationContext will be loaded from "/app-config.xml" and
	// "/test-config.xml" in the root of the classpath
	@ContextConfiguration(locations={"/app-config.xml", "/test-config.xml"}) // <1>
	class MyTest {
		// class body...
	}
----
<1> Setting the locations attribute to a list of XML files.

[source,kotlin,indent=0,subs="verbatim,quotes",role="secondary"]
.Kotlin
----
	@ExtendWith(SpringExtension::class)
	// ApplicationContext will be loaded from "/app-config.xml" and
	// "/test-config.xml" in the root of the classpath
	@ContextConfiguration("/app-config.xml", "/test-config.xml") // <1>
	class MyTest {
		// class body...
	}
----
<1> Setting the locations attribute to a list of XML files.


`@ContextConfiguration` supports an alias for the `locations` attribute through the
standard Java `value` attribute. Thus, if you do not need to declare additional
attributes in `@ContextConfiguration`, you can omit the declaration of the `locations`
attribute name and declare the resource locations by using the shorthand format
demonstrated in the following example:

[source,java,indent=0,subs="verbatim,quotes",role="primary"]
.Java
----
	@ExtendWith(SpringExtension.class)
	@ContextConfiguration({"/app-config.xml", "/test-config.xml"}) <1>
	class MyTest {
		// class body...
	}
----
<1> Specifying XML files without using the `location` attribute.

[source,kotlin,indent=0,subs="verbatim,quotes",role="secondary"]
.Kotlin
----
	@ExtendWith(SpringExtension::class)
	@ContextConfiguration("/app-config.xml", "/test-config.xml") // <1>
	class MyTest {
		// class body...
	}
----
<1> Specifying XML files without using the `location` attribute.


If you omit both the `locations` and the `value` attributes from the
`@ContextConfiguration` annotation, the TestContext framework tries to detect a default
XML resource location. Specifically, `GenericXmlContextLoader` and
`GenericXmlWebContextLoader` detect a default location based on the name of the test
class. If your class is named `com.example.MyTest`, `GenericXmlContextLoader` loads your
application context from `"classpath:com/example/MyTest-context.xml"`. The following
example shows how to do so:

[source,java,indent=0,subs="verbatim,quotes",role="primary"]
.Java
----
	@ExtendWith(SpringExtension.class)
	// ApplicationContext will be loaded from
	// "classpath:com/example/MyTest-context.xml"
	@ContextConfiguration // <1>
	class MyTest {
		// class body...
	}
----
<1> Loading configuration from the default location.

[source,kotlin,indent=0,subs="verbatim,quotes",role="secondary"]
.Kotlin
----
	@ExtendWith(SpringExtension::class)
	// ApplicationContext will be loaded from
	// "classpath:com/example/MyTest-context.xml"
	@ContextConfiguration // <1>
	class MyTest {
		// class body...
	}
----
<1> Loading configuration from the default location.


[[testcontext-ctx-management-groovy]]
===== Context Configuration with Groovy Scripts

To load an `ApplicationContext` for your tests by using Groovy scripts that use the
<<core.adoc#groovy-bean-definition-dsl, Groovy Bean Definition DSL>>, you can annotate
your test class with `@ContextConfiguration` and configure the `locations` or `value`
attribute with an array that contains the resource locations of Groovy scripts. Resource
lookup semantics for Groovy scripts are the same as those described for
<<testcontext-ctx-management-xml, XML configuration files>>.

.Enabling Groovy script support
TIP: Support for using Groovy scripts to load an `ApplicationContext` in the Spring
TestContext Framework is enabled automatically if Groovy is on the classpath.

The following example shows how to specify Groovy configuration files:

[source,java,indent=0,subs="verbatim,quotes",role="primary"]
.Java
----
	@ExtendWith(SpringExtension.class)
	// ApplicationContext will be loaded from "/AppConfig.groovy" and
	// "/TestConfig.groovy" in the root of the classpath
	@ContextConfiguration({"/AppConfig.groovy", "/TestConfig.Groovy"}) <1>
	class MyTest {
		// class body...
	}
----

[source,kotlin,indent=0,subs="verbatim,quotes",role="secondary"]
.Kotlin
----
	@ExtendWith(SpringExtension::class)
	// ApplicationContext will be loaded from "/AppConfig.groovy" and
	// "/TestConfig.groovy" in the root of the classpath
	@ContextConfiguration("/AppConfig.groovy", "/TestConfig.Groovy") // <1>
	class MyTest {
		// class body...
	}
----
<1> Specifying the location of Groovy configuration files.


If you omit both the `locations` and `value` attributes from the `@ContextConfiguration`
annotation, the TestContext framework tries to detect a default Groovy script.
Specifically, `GenericGroovyXmlContextLoader` and `GenericGroovyXmlWebContextLoader`
detect a default location based on the name of the test class. If your class is named
`com.example.MyTest`, the Groovy context loader loads your application context from
`"classpath:com/example/MyTestContext.groovy"`. The following example shows how to use
the default:

[source,java,indent=0,subs="verbatim,quotes",role="primary"]
.Java
----
	@ExtendWith(SpringExtension.class)
	// ApplicationContext will be loaded from
	// "classpath:com/example/MyTestContext.groovy"
	@ContextConfiguration // <1>
	class MyTest {
		// class body...
	}
----
<1> Loading configuration from the default location.

[source,kotlin,indent=0,subs="verbatim,quotes",role="secondary"]
.Kotlin
----
	@ExtendWith(SpringExtension::class)
	// ApplicationContext will be loaded from
	// "classpath:com/example/MyTestContext.groovy"
	@ContextConfiguration // <1>
	class MyTest {
		// class body...
	}
----
<1> Loading configuration from the default location.


.Declaring XML configuration and Groovy scripts simultaneously
[TIP]
=====
You can declare both XML configuration files and Groovy scripts simultaneously by using
the `locations` or `value` attribute of `@ContextConfiguration`. If the path to a
configured resource location ends with `.xml`, it is loaded by using an
`XmlBeanDefinitionReader`. Otherwise, it is loaded by using a
`GroovyBeanDefinitionReader`.

The following listing shows how to combine both in an integration test:

[source,java,indent=0,subs="verbatim,quotes",role="primary"]
.Java
----
	@ExtendWith(SpringExtension.class)
	// ApplicationContext will be loaded from
	// "/app-config.xml" and "/TestConfig.groovy"
	@ContextConfiguration({ "/app-config.xml", "/TestConfig.groovy" })
	class MyTest {
		// class body...
	}
----
[source,kotlin,indent=0,subs="verbatim,quotes",role="secondary"]
.Kotlin
----
	@ExtendWith(SpringExtension::class)
	// ApplicationContext will be loaded from
	// "/app-config.xml" and "/TestConfig.groovy"
	@ContextConfiguration("/app-config.xml", "/TestConfig.groovy")
	class MyTest {
		// class body...
	}
----
=====

[[testcontext-ctx-management-javaconfig]]
===== Context Configuration with Component Classes

To load an `ApplicationContext` for your tests by using component classes (see
<<core.adoc#beans-java, Java-based container configuration>>), you can annotate your test
class with `@ContextConfiguration` and configure the `classes` attribute with an array
that contains references to component classes. The following example shows how to do so:

[source,java,indent=0,subs="verbatim,quotes",role="primary"]
.Java
----
	@ExtendWith(SpringExtension.class)
	// ApplicationContext will be loaded from AppConfig and TestConfig
	@ContextConfiguration(classes = {AppConfig.class, TestConfig.class}) // <1>
	class MyTest {
		// class body...
	}
----
<<<<<<< HEAD
<1> Specifying annotated classes.

[source,kotlin,indent=0,subs="verbatim,quotes",role="secondary"]
.Kotlin
----
	@ExtendWith(SpringExtension::class)
	// ApplicationContext will be loaded from AppConfig and TestConfig
	@ContextConfiguration(classes = [AppConfig::class, TestConfig::class]) // <1>
	class MyTest {
		// class body...
	}
----
<1> Specifying annotated classes.

=======
<1> Specifying component classes.
====
>>>>>>> 7d126d32

[[testcontext-ctx-management-javaconfig-component-classes]]
.Component Classes
[TIP]
====
The term "`component class`" can refer to any of the following:

* A class annotated with `@Configuration`.
* A component (that is, a class annotated with `@Component`, `@Service`, `@Repository`, or other stereotype annotations).
* A JSR-330 compliant class that is annotated with `javax.inject` annotations.
* Any class that contains `@Bean`-methods.
* Any other class that is intended to be registered as a Spring component (i.e., a Spring
  bean in the `ApplicationContext`), potentially taking advantage of automatic autowiring
  of a single constructor without the use of Spring annotations.

See the javadoc of
{api-spring-framework}/context/annotation/Configuration.html[`@Configuration`] and
{api-spring-framework}/context/annotation/Bean.html[`@Bean`] for further information
regarding the configuration and semantics of component classes, paying special attention
to the discussion of `@Bean` Lite Mode.
====

If you omit the `classes` attribute from the `@ContextConfiguration` annotation, the
TestContext framework tries to detect the presence of default configuration classes.
Specifically, `AnnotationConfigContextLoader` and `AnnotationConfigWebContextLoader`
detect all `static` nested classes of the test class that meet the requirements for
configuration class implementations, as specified in the
{api-spring-framework}/context/annotation/Configuration.html[`@Configuration`] javadoc.
Note that the name of the configuration class is arbitrary. In addition, a test class can
contain more than one `static` nested configuration class if desired. In the following
example, the `OrderServiceTest` class declares a `static` nested configuration class
named `Config` that is automatically used to load the `ApplicationContext` for the test
class:

[source,java,indent=0,subs="verbatim,quotes",role="primary"]
.Java
----
	@SpringJUnitConfig <1>
	// ApplicationContext will be loaded from the
	// static nested Config class
	class OrderServiceTest {

		@Configuration
		static class Config {

			// this bean will be injected into the OrderServiceTest class
			@Bean
			OrderService orderService() {
				OrderService orderService = new OrderServiceImpl();
				// set properties, etc.
				return orderService;
			}
		}

		@Autowired
		OrderService orderService;

		@Test
		void testOrderService() {
			// test the orderService
		}

	}
----
<1> Loading configuration information from the nested `Config` class.

[source,kotlin,indent=0,subs="verbatim,quotes",role="secondary"]
.Kotlin
----
	@SpringJUnitConfig <1>
	// ApplicationContext will be loaded from the nested Config class
	class OrderServiceTest {

		@Autowired
		lateinit var orderService: OrderService

		@Configuration
		class Config {

			// this bean will be injected into the OrderServiceTest class
			@Bean
			fun orderService(): OrderService {
				// set properties, etc.
				return OrderServiceImpl()
			}
		}

		@Test
		fun testOrderService() {
			// test the orderService
		}
	}
----
<1> Loading configuration information from the nested `Config` class.


[[testcontext-ctx-management-mixed-config]]
===== Mixing XML, Groovy Scripts, and Component Classes

It may sometimes be desirable to mix XML configuration files, Groovy scripts, and
component classes (typically `@Configuration` classes) to configure an
`ApplicationContext` for your tests. For example, if you use XML configuration in
production, you may decide that you want to use `@Configuration` classes to configure
specific Spring-managed components for your tests, or vice versa.

Furthermore, some third-party frameworks (such as Spring Boot) provide first-class
support for loading an `ApplicationContext` from different types of resources
simultaneously (for example, XML configuration files, Groovy scripts, and
`@Configuration` classes). The Spring Framework, historically, has not supported this for
standard deployments. Consequently, most of the `SmartContextLoader` implementations that
the Spring Framework delivers in the `spring-test` module support only one resource type
for each test context. However, this does not mean that you cannot use both. One
exception to the general rule is that the `GenericGroovyXmlContextLoader` and
`GenericGroovyXmlWebContextLoader` support both XML configuration files and Groovy
scripts simultaneously. Furthermore, third-party frameworks may choose to support the
declaration of both `locations` and `classes` through `@ContextConfiguration`, and, with
the standard testing support in the TestContext framework, you have the following options.

If you want to use resource locations (for example, XML or Groovy) and `@Configuration`
classes to configure your tests, you must pick one as the entry point, and that one must
include or import the other. For example, in XML or Groovy scripts, you can include
`@Configuration` classes by using component scanning or defining them as normal Spring
beans, whereas, in a `@Configuration` class, you can use `@ImportResource` to import XML
configuration files or Groovy scripts. Note that this behavior is semantically equivalent
to how you configure your application in production: In production configuration, you
define either a set of XML or Groovy resource locations or a set of `@Configuration`
classes from which your production `ApplicationContext` is loaded, but you still have the
freedom to include or import the other type of configuration.

[[testcontext-ctx-management-initializers]]
===== Context Configuration with Context Initializers

To configure an `ApplicationContext` for your tests by using context initializers,
annotate your test class with `@ContextConfiguration` and configure the `initializers`
attribute with an array that contains references to classes that implement
`ApplicationContextInitializer`. The declared context initializers are then used to
initialize the `ConfigurableApplicationContext` that is loaded for your tests. Note that
the concrete `ConfigurableApplicationContext` type supported by each declared initializer
must be compatible with the type of `ApplicationContext` created by the
`SmartContextLoader` in use (typically a `GenericApplicationContext`). Furthermore, the
order in which the initializers are invoked depends on whether they implement Spring's
`Ordered` interface or are annotated with Spring's `@Order` annotation or the standard
`@Priority` annotation. The following example shows how to use initializers:

[source,java,indent=0,subs="verbatim,quotes",role="primary"]
.Java
----
	@ExtendWith(SpringExtension.class)
	// ApplicationContext will be loaded from TestConfig
	// and initialized by TestAppCtxInitializer
	@ContextConfiguration(
		classes = TestConfig.class,
		initializers = TestAppCtxInitializer.class) // <1>
	class MyTest {
		// class body...
	}
----
<1> Specifying configuration by using a configuration class and an initializer.

[source,kotlin,indent=0,subs="verbatim,quotes",role="secondary"]
.Kotlin
----
	@ExtendWith(SpringExtension::class)
	// ApplicationContext will be loaded from TestConfig
	// and initialized by TestAppCtxInitializer
	@ContextConfiguration(
			classes = [TestConfig::class],
			initializers = [TestAppCtxInitializer::class]) // <1>
	class MyTest {
		// class body...
	}
----
<1> Specifying configuration by using a configuration class and an initializer.


You can also omit the declaration of XML configuration files, Groovy scripts, or
component classes in `@ContextConfiguration` entirely and instead declare only
`ApplicationContextInitializer` classes, which are then responsible for registering beans
in the context -- for example, by programmatically loading bean definitions from XML
files or configuration classes. The following example shows how to do so:

[source,java,indent=0,subs="verbatim,quotes",role="primary"]
.Java
----
	@ExtendWith(SpringExtension.class)
	// ApplicationContext will be initialized by EntireAppInitializer
	// which presumably registers beans in the context
	@ContextConfiguration(initializers = EntireAppInitializer.class) <1>
	class MyTest {
		// class body...
	}
----
<1> Specifying configuration by using only an initializer.

[source,kotlin,indent=0,subs="verbatim,quotes",role="secondary"]
.Kotlin
----
	@ExtendWith(SpringExtension::class)
	// ApplicationContext will be initialized by EntireAppInitializer
	// which presumably registers beans in the context
	@ContextConfiguration(initializers = [EntireAppInitializer::class]) // <1>
	class MyTest {
		// class body...
	}
----
<1> Specifying configuration by using only an initializer.


[[testcontext-ctx-management-inheritance]]
===== Context Configuration Inheritance

`@ContextConfiguration` supports boolean `inheritLocations` and `inheritInitializers`
attributes that denote whether resource locations or component classes and context
initializers declared by superclasses should be inherited. The default value for both
flags is `true`. This means that a test class inherits the resource locations or
component classes as well as the context initializers declared by any superclasses.
Specifically, the resource locations or component classes for a test class are appended
to the list of resource locations or annotated classes declared by superclasses.
Similarly, the initializers for a given test class are added to the set of initializers
defined by test superclasses. Thus, subclasses have the option of extending the resource
locations, component classes, or context initializers.

If the `inheritLocations` or `inheritInitializers` attribute in `@ContextConfiguration`
is set to `false`, the resource locations or component classes and the context
initializers, respectively, for the test class shadow and effectively replace the
configuration defined by superclasses.

In the next example, which uses XML resource locations, the `ApplicationContext` for
`ExtendedTest` is loaded from `base-config.xml` and `extended-config.xml`, in that order.
Beans defined in `extended-config.xml` can, therefore, override (that is, replace) those
defined in `base-config.xml`. The following example shows how one class can extend
another and use both its own configuration file and the superclass's configuration file:

[source,java,indent=0,subs="verbatim,quotes",role="primary"]
.Java
----
	@ExtendWith(SpringExtension.class)
	// ApplicationContext will be loaded from "/base-config.xml"
	// in the root of the classpath
	@ContextConfiguration("/base-config.xml") <1>
	class BaseTest {
		// class body...
	}

	// ApplicationContext will be loaded from "/base-config.xml" and
	// "/extended-config.xml" in the root of the classpath
	@ContextConfiguration("/extended-config.xml") <2>
	class ExtendedTest extends BaseTest {
		// class body...
	}
----
<1> Configuration file defined in the superclass.
<2> Configuration file defined in the subclass.

[source,kotlin,indent=0,subs="verbatim,quotes",role="secondary"]
.Kotlin
----
	@ExtendWith(SpringExtension::class)
	// ApplicationContext will be loaded from "/base-config.xml"
	// in the root of the classpath
	@ContextConfiguration("/base-config.xml") // <1>
	open class BaseTest {
		// class body...
	}

	// ApplicationContext will be loaded from "/base-config.xml" and
	// "/extended-config.xml" in the root of the classpath
	@ContextConfiguration("/extended-config.xml") // <2>
	class ExtendedTest : BaseTest() {
		// class body...
	}
----
<1> Configuration file defined in the superclass.
<2> Configuration file defined in the subclass.


Similarly, in the next example, which uses component classes, the `ApplicationContext`
for `ExtendedTest` is loaded from the `BaseConfig` and `ExtendedConfig` classes, in that
order. Beans defined in `ExtendedConfig` can, therefore, override (that is, replace)
those defined in `BaseConfig`. The following example shows how one class can extend
another and use both its own configuration class and the superclass's configuration class:

[source,java,indent=0,subs="verbatim,quotes",role="primary"]
.Java
----
	// ApplicationContext will be loaded from BaseConfig
	@SpringJUnitConfig(BaseConfig.class) // <1>
	class BaseTest {
		// class body...
	}

	// ApplicationContext will be loaded from BaseConfig and ExtendedConfig
	@SpringJUnitConfig(ExtendedConfig.class) // <2>
	class ExtendedTest extends BaseTest {
		// class body...
	}
----
<1> Configuration class defined in the superclass.
<2> Configuration class defined in the subclass.

[source,kotlin,indent=0,subs="verbatim,quotes",role="secondary"]
.Kotlin
----
	// ApplicationContext will be loaded from BaseConfig
	@SpringJUnitConfig(BaseConfig::class) // <1>
	open class BaseTest {
		// class body...
	}

	// ApplicationContext will be loaded from BaseConfig and ExtendedConfig
	@SpringJUnitConfig(ExtendedConfig::class) // <2>
	class ExtendedTest : BaseTest() {
		// class body...
	}
----
<1> Configuration class defined in the superclass.
<2> Configuration class defined in the subclass.


In the next example, which uses context initializers, the `ApplicationContext` for
`ExtendedTest` is initialized by using `BaseInitializer` and `ExtendedInitializer`. Note,
however, that the order in which the initializers are invoked depends on whether they
implement Spring's `Ordered` interface or are annotated with Spring's `@Order` annotation
or the standard `@Priority` annotation. The following example shows how one class can
extend another and use both its own initializer and the superclass's initializer:

[source,java,indent=0,subs="verbatim,quotes",role="primary"]
.Java
----
	// ApplicationContext will be initialized by BaseInitializer
	@SpringJUnitConfig(initializers = BaseInitializer.class) // <1>
	class BaseTest {
		// class body...
	}

	// ApplicationContext will be initialized by BaseInitializer
	// and ExtendedInitializer
	@SpringJUnitConfig(initializers = ExtendedInitializer.class) // <2>
	class ExtendedTest extends BaseTest {
		// class body...
	}
----
<1> Initializer defined in the superclass.
<2> Initializer defined in the subclass.

[source,kotlin,indent=0,subs="verbatim,quotes",role="secondary"]
.Kotlin
----
	// ApplicationContext will be initialized by BaseInitializer
	@SpringJUnitConfig(initializers = [BaseInitializer::class]) // <1>
	open class BaseTest {
		// class body...
	}

	// ApplicationContext will be initialized by BaseInitializer
	// and ExtendedInitializer
	@SpringJUnitConfig(initializers = [ExtendedInitializer::class]) // <2>
	class ExtendedTest : BaseTest() {
		// class body...
	}
----
<1> Initializer defined in the superclass.
<2> Initializer defined in the subclass.


[[testcontext-ctx-management-env-profiles]]
===== Context Configuration with Environment Profiles

Spring 3.1 introduced first-class support in the framework for the notion of environments
and profiles (AKA "`bean definition profiles`"), and integration tests can be configured
to activate particular bean definition profiles for various testing scenarios. This is
achieved by annotating a test class with the `@ActiveProfiles` annotation and supplying a
list of profiles that should be activated when loading the `ApplicationContext` for the
test.

NOTE: You can use `@ActiveProfiles` with any implementation of the `SmartContextLoader`
SPI, but `@ActiveProfiles` is not supported with implementations of the older
`ContextLoader` SPI.

Consider two examples with XML configuration and `@Configuration` classes:

[source,xml,indent=0,subs="verbatim,quotes"]
----
	<!-- app-config.xml -->
	<beans xmlns="http://www.springframework.org/schema/beans"
		xmlns:xsi="http://www.w3.org/2001/XMLSchema-instance"
		xmlns:jdbc="http://www.springframework.org/schema/jdbc"
		xmlns:jee="http://www.springframework.org/schema/jee"
		xsi:schemaLocation="...">

		<bean id="transferService"
				class="com.bank.service.internal.DefaultTransferService">
			<constructor-arg ref="accountRepository"/>
			<constructor-arg ref="feePolicy"/>
		</bean>

		<bean id="accountRepository"
				class="com.bank.repository.internal.JdbcAccountRepository">
			<constructor-arg ref="dataSource"/>
		</bean>

		<bean id="feePolicy"
			class="com.bank.service.internal.ZeroFeePolicy"/>

		<beans profile="dev">
			<jdbc:embedded-database id="dataSource">
				<jdbc:script
					location="classpath:com/bank/config/sql/schema.sql"/>
				<jdbc:script
					location="classpath:com/bank/config/sql/test-data.sql"/>
			</jdbc:embedded-database>
		</beans>

		<beans profile="production">
			<jee:jndi-lookup id="dataSource" jndi-name="java:comp/env/jdbc/datasource"/>
		</beans>

		<beans profile="default">
			<jdbc:embedded-database id="dataSource">
				<jdbc:script
					location="classpath:com/bank/config/sql/schema.sql"/>
			</jdbc:embedded-database>
		</beans>

	</beans>
----

[source,java,indent=0,subs="verbatim,quotes",role="primary"]
.Java
----
	@ExtendWith(SpringExtension.class)
	// ApplicationContext will be loaded from "classpath:/app-config.xml"
	@ContextConfiguration("/app-config.xml")
	@ActiveProfiles("dev")
	class TransferServiceTest {

		@Autowired
		TransferService transferService;

		@Test
		void testTransferService() {
			// test the transferService
		}
	}
----
[source,kotlin,indent=0,subs="verbatim,quotes",role="secondary"]
.Kotlin
----
	@ExtendWith(SpringExtension::class)
	// ApplicationContext will be loaded from "classpath:/app-config.xml"
	@ContextConfiguration("/app-config.xml")
	@ActiveProfiles("dev")
	class TransferServiceTest {

		@Autowired
		lateinit var transferService: TransferService

		@Test
		fun testTransferService() {
			// test the transferService
		}
	}
----

When `TransferServiceTest` is run, its `ApplicationContext` is loaded from the
`app-config.xml` configuration file in the root of the classpath. If you inspect
`app-config.xml`, you can see that the `accountRepository` bean has a dependency on a
`dataSource` bean. However, `dataSource` is not defined as a top-level bean. Instead,
`dataSource` is defined three times: in the `production` profile, in the `dev` profile,
and in the `default` profile.

By annotating `TransferServiceTest` with `@ActiveProfiles("dev")`, we instruct the Spring
TestContext Framework to load the `ApplicationContext` with the active profiles set to
`{"dev"}`. As a result, an embedded database is created and populated with test data, and
the `accountRepository` bean is wired with a reference to the development `DataSource`.
That is likely what we want in an integration test.

It is sometimes useful to assign beans to a `default` profile. Beans within the default
profile are included only when no other profile is specifically activated. You can use
this to define "`fallback`" beans to be used in the application's default state. For
example, you may explicitly provide a data source for `dev` and `production` profiles,
but define an in-memory data source as a default when neither of these is active.

The following code listings demonstrate how to implement the same configuration and
integration test with `@Configuration` classes instead of XML:

[source,java,indent=0,subs="verbatim,quotes",role="primary"]
.Java
----
	@Configuration
	@Profile("dev")
	public class StandaloneDataConfig {

		@Bean
		public DataSource dataSource() {
			return new EmbeddedDatabaseBuilder()
				.setType(EmbeddedDatabaseType.HSQL)
				.addScript("classpath:com/bank/config/sql/schema.sql")
				.addScript("classpath:com/bank/config/sql/test-data.sql")
				.build();
		}
	}
----
[source,kotlin,indent=0,subs="verbatim,quotes",role="secondary"]
.Kotlin
----
	@Configuration
	@Profile("dev")
	class StandaloneDataConfig {

		@Bean
		fun dataSource(): DataSource {
			return EmbeddedDatabaseBuilder()
					.setType(EmbeddedDatabaseType.HSQL)
					.addScript("classpath:com/bank/config/sql/schema.sql")
					.addScript("classpath:com/bank/config/sql/test-data.sql")
					.build()
		}
	}
----

[source,java,indent=0,subs="verbatim,quotes",role="primary"]
.Java
----
	@Configuration
	@Profile("production")
	public class JndiDataConfig {

		@Bean(destroyMethod="")
		public DataSource dataSource() throws Exception {
			Context ctx = new InitialContext();
			return (DataSource) ctx.lookup("java:comp/env/jdbc/datasource");
		}
	}
----
[source,kotlin,indent=0,subs="verbatim,quotes",role="secondary"]
.Kotlin
----
	@Configuration
	@Profile("production")
	class JndiDataConfig {

		@Bean(destroyMethod = "")
		fun dataSource(): DataSource {
			val ctx = InitialContext()
			return ctx.lookup("java:comp/env/jdbc/datasource") as DataSource
		}
	}
----

[source,java,indent=0,subs="verbatim,quotes",role="primary"]
.Java
----
	@Configuration
	@Profile("default")
	public class DefaultDataConfig {

		@Bean
		public DataSource dataSource() {
			return new EmbeddedDatabaseBuilder()
				.setType(EmbeddedDatabaseType.HSQL)
				.addScript("classpath:com/bank/config/sql/schema.sql")
				.build();
		}
	}
----
[source,kotlin,indent=0,subs="verbatim,quotes",role="secondary"]
.Kotlin
----
	@Configuration
	@Profile("default")
	class DefaultDataConfig {

		@Bean
		fun dataSource(): DataSource {
			return EmbeddedDatabaseBuilder()
					.setType(EmbeddedDatabaseType.HSQL)
					.addScript("classpath:com/bank/config/sql/schema.sql")
					.build()
		}
	}
----

[source,java,indent=0,subs="verbatim,quotes",role="primary"]
.Java
----
	@Configuration
	public class TransferServiceConfig {

		@Autowired DataSource dataSource;

		@Bean
		public TransferService transferService() {
			return new DefaultTransferService(accountRepository(), feePolicy());
		}

		@Bean
		public AccountRepository accountRepository() {
			return new JdbcAccountRepository(dataSource);
		}

		@Bean
		public FeePolicy feePolicy() {
			return new ZeroFeePolicy();
		}
	}
----
[source,kotlin,indent=0,subs="verbatim,quotes",role="secondary"]
.Kotlin
----
	@Configuration
	class TransferServiceConfig {

		@Autowired
		lateinit var dataSource: DataSource

		@Bean
		fun transferService(): TransferService {
			return DefaultTransferService(accountRepository(), feePolicy())
		}

		@Bean
		fun accountRepository(): AccountRepository {
			return JdbcAccountRepository(dataSource)
		}

		@Bean
		fun feePolicy(): FeePolicy {
			return ZeroFeePolicy()
		}
	}
----

[source,java,indent=0,subs="verbatim,quotes",role="primary"]
.Java
----
	@SpringJUnitConfig({
			TransferServiceConfig.class,
			StandaloneDataConfig.class,
			JndiDataConfig.class,
			DefaultDataConfig.class})
	@ActiveProfiles("dev")
	class TransferServiceTest {

		@Autowired
		TransferService transferService;

		@Test
		void testTransferService() {
			// test the transferService
		}
	}
----
[source,kotlin,indent=0,subs="verbatim,quotes",role="secondary"]
.Kotlin
----
	@SpringJUnitConfig(
			TransferServiceConfig::class,
			StandaloneDataConfig::class,
			JndiDataConfig::class,
			DefaultDataConfig::class)
	@ActiveProfiles("dev")
	class TransferServiceTest {

		@Autowired
		lateinit var transferService: TransferService

		@Test
		fun testTransferService() {
			// test the transferService
		}
	}
----

In this variation, we have split the XML configuration into four independent
`@Configuration` classes:

* `TransferServiceConfig`: Acquires a `dataSource` through dependency injection by using
  `@Autowired`.
* `StandaloneDataConfig`: Defines a `dataSource` for an embedded database suitable for
  developer tests.
* `JndiDataConfig`: Defines a `dataSource` that is retrieved from JNDI in a production
  environment.
* `DefaultDataConfig`: Defines a `dataSource` for a default embedded database, in case no
  profile is active.

As with the XML-based configuration example, we still annotate `TransferServiceTest` with
`@ActiveProfiles("dev")`, but this time we specify all four configuration classes by
using the `@ContextConfiguration` annotation. The body of the test class itself remains
completely unchanged.

It is often the case that a single set of profiles is used across multiple test classes
within a given project. Thus, to avoid duplicate declarations of the `@ActiveProfiles`
annotation, you can declare `@ActiveProfiles` once on a base class, and subclasses
automatically inherit the `@ActiveProfiles` configuration from the base class. In the
following example, the declaration of `@ActiveProfiles` (as well as other annotations)
has been moved to an abstract superclass, `AbstractIntegrationTest`:

[source,java,indent=0,subs="verbatim,quotes",role="primary"]
.Java
----
	@SpringJUnitConfig({
			TransferServiceConfig.class,
			StandaloneDataConfig.class,
			JndiDataConfig.class,
			DefaultDataConfig.class})
	@ActiveProfiles("dev")
	abstract class AbstractIntegrationTest {
	}
----

[source,kotlin,indent=0,subs="verbatim,quotes",role="secondary"]
.Kotlin
----
	@SpringJUnitConfig(
			TransferServiceConfig::class,
			StandaloneDataConfig::class,
			JndiDataConfig::class,
			DefaultDataConfig::class)
	@ActiveProfiles("dev")
	abstract class AbstractIntegrationTest {
	}
----

[source,java,indent=0,subs="verbatim,quotes",role="primary"]
.Java
----
	// "dev" profile inherited from superclass
	class TransferServiceTest extends AbstractIntegrationTest {

		@Autowired
		TransferService transferService;

		@Test
		void testTransferService() {
			// test the transferService
		}
	}
----
[source,kotlin,indent=0,subs="verbatim,quotes",role="secondary"]
.Kotlin
----
	// "dev" profile inherited from superclass
	class TransferServiceTest : AbstractIntegrationTest() {

		@Autowired
		lateinit var transferService: TransferService

		@Test
		fun testTransferService() {
			// test the transferService
		}
	}
----

`@ActiveProfiles` also supports an `inheritProfiles` attribute that can be used to
disable the inheritance of active profiles, as the following example shows:

[source,java,indent=0,subs="verbatim,quotes",role="primary"]
.Java
----
	// "dev" profile overridden with "production"
	@ActiveProfiles(profiles = "production", inheritProfiles = false)
	class ProductionTransferServiceTest extends AbstractIntegrationTest {
		// test body
	}
----

[source,kotlin,indent=0,subs="verbatim,quotes",role="secondary"]
.Kotlin
----
	// "dev" profile overridden with "production"
	@ActiveProfiles("production", inheritProfiles = false)
	class ProductionTransferServiceTest : AbstractIntegrationTest() {
		// test body
	}
----

[[testcontext-ctx-management-env-profiles-ActiveProfilesResolver]]
Furthermore, it is sometimes necessary to resolve active profiles for tests
programmatically instead of declaratively -- for example, based on:

* The current operating system.
* Whether tests are being executed on a continuous integration build server.
* The presence of certain environment variables.
* The presence of custom class-level annotations.
* Other concerns.

To resolve active bean definition profiles programmatically, you can implement
a custom `ActiveProfilesResolver` and register it by using the `resolver`
attribute of `@ActiveProfiles`. For further information, see the corresponding
{api-spring-framework}/test/context/ActiveProfilesResolver.html[javadoc].
The following example demonstrates how to implement and register a custom
`OperatingSystemActiveProfilesResolver`:

[source,java,indent=0,subs="verbatim,quotes",role="primary"]
.Java
----
	// "dev" profile overridden programmatically via a custom resolver
	@ActiveProfiles(
			resolver = OperatingSystemActiveProfilesResolver.class,
			inheritProfiles = false)
	class TransferServiceTest extends AbstractIntegrationTest {
		// test body
	}
----

[source,kotlin,indent=0,subs="verbatim,quotes",role="secondary"]
.Kotlin
----
	// "dev" profile overridden programmatically via a custom resolver
	@ActiveProfiles(
			resolver = OperatingSystemActiveProfilesResolver::class,
			inheritProfiles = false)
	class TransferServiceTest : AbstractIntegrationTest() {
		// test body
	}
----

[source,java,indent=0,subs="verbatim,quotes",role="primary"]
.Java
----
	public class OperatingSystemActiveProfilesResolver implements ActiveProfilesResolver {

		@Override
		public String[] resolve(Class<?> testClass) {
			String profile = ...;
			// determine the value of profile based on the operating system
			return new String[] {profile};
		}
	}
----
[source,kotlin,indent=0,subs="verbatim,quotes",role="secondary"]
.Kotlin
----
	class OperatingSystemActiveProfilesResolver : ActiveProfilesResolver {

		override fun resolve(testClass: Class<*>): Array<String> {
			val profile: String = ...
			// determine the value of profile based on the operating system
			return arrayOf(profile)
		}
	}
----

[[testcontext-ctx-management-property-sources]]
===== Context Configuration with Test Property Sources

Spring 3.1 introduced first-class support in the framework for the notion of an
environment with a hierarchy of property sources. Since Spring 4.1, you can configure
integration tests with test-specific property sources. In contrast to the
`@PropertySource` annotation used on `@Configuration` classes, you can declare the
`@TestPropertySource` annotation on a test class to declare resource locations for test
properties files or inlined properties. These test property sources are added to the set
of `PropertySources` in the `Environment` for the `ApplicationContext` loaded for the
annotated integration test.

[NOTE]
====
You can use `@TestPropertySource` with any implementation of the `SmartContextLoader`
SPI, but `@TestPropertySource` is not supported with implementations of the older
`ContextLoader` SPI.

Implementations of `SmartContextLoader` gain access to merged test property source values
through the `getPropertySourceLocations()` and `getPropertySourceProperties()` methods in
`MergedContextConfiguration`.
====

====== Declaring Test Property Sources

You can configure test properties files by using the `locations` or `value` attribute of
`@TestPropertySource`.

Both traditional and XML-based properties file formats are supported -- for example,
`"classpath:/com/example/test.properties"` or `"file:///path/to/file.xml"`.

Each path is interpreted as a Spring `Resource`. A plain path (for example,
`"test.properties"`) is treated as a classpath resource that is relative to the package
in which the test class is defined. A path starting with a slash is treated as an
absolute classpath resource (for example: `"/org/example/test.xml"`). A path that
references a URL (for example, a path prefixed with `classpath:`, `file:`, or `http:`) is
loaded by using the specified resource protocol. Resource location wildcards (such as
`**/*.properties`) are not permitted: Each location must evaluate to exactly one
`.properties` or `.xml` resource.

The following example uses a test properties file:

[source,java,indent=0,subs="verbatim,quotes",role="primary"]
.Java
----
	@ContextConfiguration
	@TestPropertySource("/test.properties") // <1>
	class MyIntegrationTests {
		// class body...
	}
----
<1> Specifying a properties file with an absolute path.

[source,kotlin,indent=0,subs="verbatim,quotes",role="secondary"]
.Kotlin
----
	@ContextConfiguration
	@TestPropertySource("/test.properties") // <1>
	class MyIntegrationTests {
		// class body...
	}
----
<1> Specifying a properties file with an absolute path.


You can configure inlined properties in the form of key-value pairs by using the
`properties` attribute of `@TestPropertySource`, as shown in the next example. All
key-value pairs are added to the enclosing `Environment` as a single test
`PropertySource` with the highest precedence.

The supported syntax for key-value pairs is the same as the syntax defined for entries in
a Java properties file:

* `key=value`
* `key:value`
* `key value`

The following example sets two inlined properties:

[source,java,indent=0,subs="verbatim,quotes",role="primary"]
.Java
----
	@ContextConfiguration
	@TestPropertySource(properties = {"timezone = GMT", "port: 4242"}) // <1>
	class MyIntegrationTests {
		// class body...
	}
----
<1> Setting two properties by using two variations of the key-value syntax.

[source,kotlin,indent=0,subs="verbatim,quotes",role="secondary"]
.Kotlin
----
	@ContextConfiguration
	@TestPropertySource(properties = ["timezone = GMT", "port: 4242"]) // <1>
	class MyIntegrationTests {
		// class body...
	}
----
<1> Setting two properties by using two variations of the key-value syntax.

[NOTE]
====
As of Spring Framework 5.2, `@TestPropertySource` can be used as _repeatable annotation_.
That means that you can have multiple declarations of `@TestPropertySource` on a single
test class, with the `locations` and `properties` from later `@TestPropertySource`
annotations overriding those from previous `@TestPropertySource` annotations.

In addition, you may declare multiple composed annotations on a test class that are each
meta-annotated with `@TestPropertySource`, and all of those `@TestPropertySource`
declarations will contribute to your test property sources.

Directly present `@TestPropertySource` annotations always take precedence over
meta-present `@TestPropertySource` annotations. In other words, `locations` and
`properties` from a directly present `@TestPropertySource` annotation will override the
`locations` and `properties` from a `@TestPropertySource` annotation used as a
meta-annotation.
====


====== Default Properties File Detection

If `@TestPropertySource` is declared as an empty annotation (that is, without explicit
values for the `locations` or `properties` attributes), an attempt is made to detect a
default properties file relative to the class that declared the annotation. For example,
if the annotated test class is `com.example.MyTest`, the corresponding default properties
file is `classpath:com/example/MyTest.properties`. If the default cannot be detected, an
`IllegalStateException` is thrown.

====== Precedence

Test property sources have higher precedence than those loaded from the operating
system's environment, Java system properties, or property sources added by the
application declaratively by using `@PropertySource` or programmatically. Thus, test
property sources can be used to selectively override properties defined in system and
application property sources. Furthermore, inlined properties have higher precedence than
properties loaded from resource locations.

In the next example, the `timezone` and `port` properties and any properties defined in
`"/test.properties"` override any properties of the same name that are defined in system
and application property sources. Furthermore, if the `"/test.properties"` file defines
entries for the `timezone` and `port` properties those are overridden by the inlined
properties declared by using the `properties` attribute. The following example shows how
to specify properties both in a file and inline:

[source,java,indent=0,subs="verbatim,quotes",role="primary"]
.Java
----
	@ContextConfiguration
	@TestPropertySource(
		locations = "/test.properties",
		properties = {"timezone = GMT", "port: 4242"}
	)
	class MyIntegrationTests {
		// class body...
	}
----

[source,kotlin,indent=0,subs="verbatim,quotes",role="secondary"]
.Kotlin
----
	@ContextConfiguration
	@TestPropertySource("/test.properties",
			properties = ["timezone = GMT", "port: 4242"]
	)
	class MyIntegrationTests {
		// class body...
	}
----

====== Inheriting and Overriding Test Property Sources

`@TestPropertySource` supports boolean `inheritLocations` and `inheritProperties`
attributes that denote whether resource locations for properties files and inlined
properties declared by superclasses should be inherited. The default value for both flags
is `true`. This means that a test class inherits the locations and inlined properties
declared by any superclasses. Specifically, the locations and inlined properties for a
test class are appended to the locations and inlined properties declared by superclasses.
Thus, subclasses have the option of extending the locations and inlined properties. Note
that properties that appear later shadow (that is, override) properties of the same name
that appear earlier. In addition, the aforementioned precedence rules apply for inherited
test property sources as well.

If the `inheritLocations` or `inheritProperties` attribute in `@TestPropertySource` is
set to `false`, the locations or inlined properties, respectively, for the test class
shadow and effectively replace the configuration defined by superclasses.

In the next example, the `ApplicationContext` for `BaseTest` is loaded by using only the
`base.properties` file as a test property source. In contrast, the `ApplicationContext`
for `ExtendedTest` is loaded by using the `base.properties` and `extended.properties`
files as test property source locations. The following example shows how to define
properties in both a subclass and its superclass by using `properties` files:

[source,java,indent=0,subs="verbatim,quotes",role="primary"]
.Java
----
	@TestPropertySource("base.properties")
	@ContextConfiguration
	class BaseTest {
		// ...
	}

	@TestPropertySource("extended.properties")
	@ContextConfiguration
	class ExtendedTest extends BaseTest {
		// ...
	}
----
[source,kotlin,indent=0,subs="verbatim,quotes",role="secondary"]
.Kotlin
----
	@TestPropertySource("base.properties")
	@ContextConfiguration
	open class BaseTest {
		// ...
	}

	@TestPropertySource("extended.properties")
	@ContextConfiguration
	class ExtendedTest : BaseTest() {
		// ...
	}
----

In the next example, the `ApplicationContext` for `BaseTest` is loaded by using only the
inlined `key1` property. In contrast, the `ApplicationContext` for `ExtendedTest` is
loaded by using the inlined `key1` and `key2` properties. The following example shows how
to define properties in both a subclass and its superclass by using inline properties:

[source,java,indent=0,subs="verbatim,quotes",role="primary"]
.Java
----
	@TestPropertySource(properties = "key1 = value1")
	@ContextConfiguration
	class BaseTest {
		// ...
	}

	@TestPropertySource(properties = "key2 = value2")
	@ContextConfiguration
	class ExtendedTest extends BaseTest {
		// ...
	}
----

[source,kotlin,indent=0,subs="verbatim,quotes",role="secondary"]
.Kotlin
----
	@TestPropertySource(properties = ["key1 = value1"])
	@ContextConfiguration
	open class BaseTest {
		// ...
	}

	@TestPropertySource(properties = ["key2 = value2"])
	@ContextConfiguration
	class ExtendedTest : BaseTest() {
		// ...
	}
----

[[testcontext-ctx-management-web]]
===== Loading a `WebApplicationContext`

Spring 3.2 introduced support for loading a `WebApplicationContext` in integration tests.
To instruct the TestContext framework to load a `WebApplicationContext` instead of a
standard `ApplicationContext`, you can annotate the respective test class with
`@WebAppConfiguration`.

The presence of `@WebAppConfiguration` on your test class instructs the TestContext
framework (TCF) that a `WebApplicationContext` (WAC) should be loaded for your
integration tests. In the background, the TCF makes sure that a `MockServletContext` is
created and supplied to your test's WAC. By default, the base resource path for your
`MockServletContext` is set to `src/main/webapp`. This is interpreted as a path relative
to the root of your JVM (normally the path to your project). If you are familiar with the
directory structure of a web application in a Maven project, you know that
`src/main/webapp` is the default location for the root of your WAR. If you need to
override this default, you can provide an alternate path to the `@WebAppConfiguration`
annotation (for example, `@WebAppConfiguration("src/test/webapp")`). If you wish to
reference a base resource path from the classpath instead of the file system, you can use
Spring's `classpath:` prefix.

Note that Spring's testing support for `WebApplicationContext` implementations is on par
with its support for standard `ApplicationContext` implementations. When testing with a
`WebApplicationContext`, you are free to declare XML configuration files, Groovy scripts,
or `@Configuration` classes by using `@ContextConfiguration`. You are also free to use
any other test annotations, such as `@ActiveProfiles`, `@TestExecutionListeners`, `@Sql`,
`@Rollback`, and others.

The remaining examples in this section show some of the various configuration options for
loading a `WebApplicationContext`. The following example shows the TestContext
framework's support for convention over configuration:

.Conventions
[source,java,indent=0,subs="verbatim,quotes",role="primary"]
.Java
----
	@ExtendWith(SpringExtension.class)

	// defaults to "file:src/main/webapp"
	@WebAppConfiguration

	// detects "WacTests-context.xml" in the same package
	// or static nested @Configuration classes
	@ContextConfiguration
	class WacTests {
		//...
	}
----
[source,kotlin,indent=0,subs="verbatim,quotes",role="secondary"]
.Kotlin
----
	@ExtendWith(SpringExtension::class)

	// defaults to "file:src/main/webapp"
	@WebAppConfiguration

	// detects "WacTests-context.xml" in the same package
	// or static nested @Configuration classes
	@ContextConfiguration
	class WacTests {
		//...
	}
----

If you annotate a test class with `@WebAppConfiguration` without specifying a resource
base path, the resource path effectively defaults to `file:src/main/webapp`. Similarly,
if you declare `@ContextConfiguration` without specifying resource `locations`, component
`classes`, or context `initializers`, Spring tries to detect the presence of your
configuration by using conventions (that is, `WacTests-context.xml` in the same package
as the `WacTests` class or static nested `@Configuration` classes).

The following example shows how to explicitly declare a resource base path with
`@WebAppConfiguration` and an XML resource location with `@ContextConfiguration`:

.Default resource semantics
[source,java,indent=0,subs="verbatim,quotes",role="primary"]
.Java
----
	@ExtendWith(SpringExtension.class)

	// file system resource
	@WebAppConfiguration("webapp")

	// classpath resource
	@ContextConfiguration("/spring/test-servlet-config.xml")
	class WacTests {
		//...
	}
----
[source,kotlin,indent=0,subs="verbatim,quotes",role="secondary"]
.Kotlin
----
	@ExtendWith(SpringExtension::class)

	// file system resource
	@WebAppConfiguration("webapp")

	// classpath resource
	@ContextConfiguration("/spring/test-servlet-config.xml")
	class WacTests {
		//...
	}
----

The important thing to note here is the different semantics for paths with these two
annotations. By default, `@WebAppConfiguration` resource paths are file system based,
whereas `@ContextConfiguration` resource locations are classpath based.

The following example shows that we can override the default resource semantics for both
annotations by specifying a Spring resource prefix:

.Explicit resource semantics
[source,java,indent=0,subs="verbatim,quotes",role="primary"]
.Java
----
	@ExtendWith(SpringExtension.class)

	// classpath resource
	@WebAppConfiguration("classpath:test-web-resources")

	// file system resource
	@ContextConfiguration("file:src/main/webapp/WEB-INF/servlet-config.xml")
	class WacTests {
		//...
	}
----
[source,kotlin,indent=0,subs="verbatim,quotes",role="secondary"]
.Kotlin
----
	@ExtendWith(SpringExtension::class)

	// classpath resource
	@WebAppConfiguration("classpath:test-web-resources")

	// file system resource
	@ContextConfiguration("file:src/main/webapp/WEB-INF/servlet-config.xml")
	class WacTests {
		//...
	}
----

Contrast the comments in this example with the previous example.

.[[testcontext-ctx-management-web-mocks]]Working with Web Mocks
--
To provide comprehensive web testing support, Spring 3.2 introduced a
`ServletTestExecutionListener` that is enabled by default. When testing against a
`WebApplicationContext`, this <<testcontext-key-abstractions, `TestExecutionListener`>>
sets up default thread-local state by using Spring Web's `RequestContextHolder` before
each test method and creates a `MockHttpServletRequest`, a `MockHttpServletResponse`, and
a `ServletWebRequest` based on the base resource path configured with
`@WebAppConfiguration`. `ServletTestExecutionListener` also ensures that the
`MockHttpServletResponse` and `ServletWebRequest` can be injected into the test instance,
and, once the test is complete, it cleans up thread-local state.

Once you have a `WebApplicationContext` loaded for your test, you might find that you
need to interact with the web mocks -- for example, to set up your test fixture or to
perform assertions after invoking your web component. The following example shows which
mocks can be autowired into your test instance. Note that the `WebApplicationContext` and
`MockServletContext` are both cached across the test suite, whereas the other mocks are
managed per test method by the `ServletTestExecutionListener`.

.Injecting mocks
[source,java,indent=0,subs="verbatim,quotes",role="primary"]
.Java
----
	@SpringJUnitWebConfig
	class WacTests {

		@Autowired
		WebApplicationContext wac; // cached

		@Autowired
		MockServletContext servletContext; // cached

		@Autowired
		MockHttpSession session;

		@Autowired
		MockHttpServletRequest request;

		@Autowired
		MockHttpServletResponse response;

		@Autowired
		ServletWebRequest webRequest;

		//...
	}
----

[source,kotlin,indent=0,subs="verbatim,quotes",role="secondary"]
.Kotlin
----
	@SpringJUnitWebConfig
	class WacTests {

		@Autowired
		lateinit var wac: WebApplicationContext // cached

		@Autowired
		lateinit var servletContext: MockServletContext // cached

		@Autowired
		lateinit var session: MockHttpSession

		@Autowired
		lateinit var request: MockHttpServletRequest

		@Autowired
		lateinit var response: MockHttpServletResponse

		@Autowired
		lateinit var webRequest: ServletWebRequest

		//...
	}
----
--

[[testcontext-ctx-management-caching]]
===== Context Caching

Once the TestContext framework loads an `ApplicationContext` (or `WebApplicationContext`)
for a test, that context is cached and reused for all subsequent tests that declare the
same unique context configuration within the same test suite. To understand how caching
works, it is important to understand what is meant by "`unique`" and "`test suite.`"

An `ApplicationContext` can be uniquely identified by the combination of configuration
parameters that is used to load it. Consequently, the unique combination of configuration
parameters is used to generate a key under which the context is cached. The TestContext
framework uses the following configuration parameters to build the context cache key:

* `locations` (from `@ContextConfiguration`)
* `classes` (from `@ContextConfiguration`)
* `contextInitializerClasses` (from `@ContextConfiguration`)
* `contextCustomizers` (from `ContextCustomizerFactory`)
* `contextLoader` (from `@ContextConfiguration`)
* `parent` (from `@ContextHierarchy`)
* `activeProfiles` (from `@ActiveProfiles`)
* `propertySourceLocations` (from `@TestPropertySource`)
* `propertySourceProperties` (from `@TestPropertySource`)
* `resourceBasePath` (from `@WebAppConfiguration`)

For example, if `TestClassA` specifies `{"app-config.xml", "test-config.xml"}` for the
`locations` (or `value`) attribute of `@ContextConfiguration`, the TestContext framework
loads the corresponding `ApplicationContext` and stores it in a `static` context cache
under a key that is based solely on those locations. So, if `TestClassB` also defines
`{"app-config.xml", "test-config.xml"}` for its locations (either explicitly or
implicitly through inheritance) but does not define `@WebAppConfiguration`, a different
`ContextLoader`, different active profiles, different context initializers, different
test property sources, or a different parent context, then the same `ApplicationContext`
is shared by both test classes. This means that the setup cost for loading an application
context is incurred only once (per test suite), and subsequent test execution is much
faster.

.Test suites and forked processes
[NOTE]
====
The Spring TestContext framework stores application contexts in a static cache. This
means that the context is literally stored in a `static` variable. In other words, if
tests execute in separate processes, the static cache is cleared between each test
execution, which effectively disables the caching mechanism.

To benefit from the caching mechanism, all tests must run within the same process or test
suite. This can be achieved by executing all tests as a group within an IDE. Similarly,
when executing tests with a build framework such as Ant, Maven, or Gradle, it is
important to make sure that the build framework does not fork between tests. For example,
if the
https://maven.apache.org/plugins/maven-surefire-plugin/test-mojo.html#forkMode[`forkMode`]
for the Maven Surefire plug-in is set to `always` or `pertest`, the TestContext framework
cannot cache application contexts between test classes, and the build process runs
significantly more slowly as a result.
====

Since Spring Framework 4.3, the size of the context cache is bounded with a default
maximum size of 32. Whenever the maximum size is reached, a least recently used (LRU)
eviction policy is used to evict and close stale contexts. You can configure the maximum
size from the command line or a build script by setting a JVM system property named
`spring.test.context.cache.maxSize`. As an alternative, you can set the same property
programmatically by using the `SpringProperties` API.

Since having a large number of application contexts loaded within a given test suite can
cause the suite to take an unnecessarily long time to execute, it is often beneficial to
know exactly how many contexts have been loaded and cached. To view the statistics for
the underlying context cache, you can set the log level for the
`org.springframework.test.context.cache` logging category to `DEBUG`.

In the unlikely case that a test corrupts the application context and requires reloading
(for example, by modifying a bean definition or the state of an application object), you
can annotate your test class or test method with `@DirtiesContext` (see the discussion of
`@DirtiesContext` in <<spring-testing-annotation-dirtiescontext>>). This instructs Spring
to remove the context from the cache and rebuild the application context before running
the next test that requires the same application context. Note that support for the
`@DirtiesContext` annotation is provided by the
`DirtiesContextBeforeModesTestExecutionListener` and the
`DirtiesContextTestExecutionListener`, which are enabled by default.

[[testcontext-ctx-management-ctx-hierarchies]]
===== Context Hierarchies

When writing integration tests that rely on a loaded Spring `ApplicationContext`, it is
often sufficient to test against a single context. However, there are times when it is
beneficial or even necessary to test against a hierarchy of `ApplicationContext`
instances. For example, if you are developing a Spring MVC web application, you typically
have a root `WebApplicationContext` loaded by Spring's `ContextLoaderListener` and a
child `WebApplicationContext` loaded by Spring's `DispatcherServlet`. This results in a
parent-child context hierarchy where shared components and infrastructure configuration
are declared in the root context and consumed in the child context by web-specific
components. Another use case can be found in Spring Batch applications, where you often
have a parent context that provides configuration for shared batch infrastructure and a
child context for the configuration of a specific batch job.

Since Spring Framework 3.2.2, you can write integration tests that use context
hierarchies by declaring context configuration with the `@ContextHierarchy` annotation,
either on an individual test class or within a test class hierarchy. If a context
hierarchy is declared on multiple classes within a test class hierarchy, you can also
merge or override the context configuration for a specific, named level in the context
hierarchy. When merging configuration for a given level in the hierarchy, the
configuration resource type (that is, XML configuration files or component classes) must
be consistent. Otherwise, it is perfectly acceptable to have different levels in a
context hierarchy configured using different resource types.

The remaining JUnit Jupiter based examples in this section show common configuration
scenarios for integration tests that require the use of context hierarchies.

.Single test class with context hierarchy
--
`ControllerIntegrationTests` represents a typical integration testing scenario for a
Spring MVC web application by declaring a context hierarchy that consists of two levels,
one for the root `WebApplicationContext` (loaded by using the `TestAppConfig`
`@Configuration` class) and one for the dispatcher servlet `WebApplicationContext`
(loaded by using the `WebConfig` `@Configuration` class). The `WebApplicationContext`
that is autowired into the test instance is the one for the child context (that is, the
lowest context in the hierarchy). The following listing shows this configuration scenario:

[source,java,indent=0,subs="verbatim,quotes",role="primary"]
.Java
----
	@ExtendWith(SpringExtension.class)
	@WebAppConfiguration
	@ContextHierarchy({
		@ContextConfiguration(classes = TestAppConfig.class),
		@ContextConfiguration(classes = WebConfig.class)
	})
	class ControllerIntegrationTests {

		@Autowired
		WebApplicationContext wac;

		// ...
	}
----

[source,kotlin,indent=0,subs="verbatim,quotes",role="secondary"]
.Kotlin
----
	@ExtendWith(SpringExtension::class)
	@WebAppConfiguration
	@ContextHierarchy(
		ContextConfiguration(classes = [TestAppConfig::class]),
		ContextConfiguration(classes = [WebConfig::class]))
	class ControllerIntegrationTests {

		@Autowired
		lateinit var wac: WebApplicationContext

		// ...
	}
----
--


.Class hierarchy with implicit parent context
--
The test classes in this example define a context hierarchy within a test class
hierarchy. `AbstractWebTests` declares the configuration for a root
`WebApplicationContext` in a Spring-powered web application. Note, however, that
`AbstractWebTests` does not declare `@ContextHierarchy`. Consequently, subclasses of
`AbstractWebTests` can optionally participate in a context hierarchy or follow the
standard semantics for `@ContextConfiguration`. `SoapWebServiceTests` and
`RestWebServiceTests` both extend `AbstractWebTests` and define a context hierarchy by
using `@ContextHierarchy`. The result is that three application contexts are loaded (one
for each declaration of `@ContextConfiguration`), and the application context loaded
based on the configuration in `AbstractWebTests` is set as the parent context for each of
the contexts loaded for the concrete subclasses. The following listing shows this
configuration scenario:

[source,java,indent=0,subs="verbatim,quotes",role="primary"]
.Java
----
	@ExtendWith(SpringExtension.class)
	@WebAppConfiguration
	@ContextConfiguration("file:src/main/webapp/WEB-INF/applicationContext.xml")
	public abstract class AbstractWebTests {}

	@ContextHierarchy(@ContextConfiguration("/spring/soap-ws-config.xml"))
	public class SoapWebServiceTests extends AbstractWebTests {}

	@ContextHierarchy(@ContextConfiguration("/spring/rest-ws-config.xml"))
	public class RestWebServiceTests extends AbstractWebTests {}
----
[source,kotlin,indent=0,subs="verbatim,quotes",role="secondary"]
.Kotlin
----
	@ExtendWith(SpringExtension::class)
	@WebAppConfiguration
	@ContextConfiguration("file:src/main/webapp/WEB-INF/applicationContext.xml")
	abstract class AbstractWebTests

	@ContextHierarchy(ContextConfiguration("/spring/soap-ws-config.xml"))
	class SoapWebServiceTests : AbstractWebTests()

	@ContextHierarchy(ContextConfiguration("/spring/rest-ws-config.xml"))
	class RestWebServiceTests : AbstractWebTests()

----
--

.Class hierarchy with merged context hierarchy configuration
--
The classes in this example show the use of named hierarchy levels in order to merge the
configuration for specific levels in a context hierarchy. `BaseTests` defines two levels
in the hierarchy, `parent` and `child`. `ExtendedTests` extends `BaseTests` and instructs
the Spring TestContext Framework to merge the context configuration for the `child`
hierarchy level, by ensuring that the names declared in the `name` attribute in
`@ContextConfiguration` are both `child`. The result is that three application contexts
are loaded: one for `/app-config.xml`, one for `/user-config.xml`, and one for
`{"/user-config.xml", "/order-config.xml"}`. As with the previous example, the
application context loaded from `/app-config.xml` is set as the parent context for the
contexts loaded from `/user-config.xml` and `{"/user-config.xml", "/order-config.xml"}`.
The following listing shows this configuration scenario:

[source,java,indent=0,subs="verbatim,quotes",role="primary"]
.Java
----
	@ExtendWith(SpringExtension.class)
	@ContextHierarchy({
		@ContextConfiguration(name = "parent", locations = "/app-config.xml"),
		@ContextConfiguration(name = "child", locations = "/user-config.xml")
	})
	class BaseTests {}

	@ContextHierarchy(
		@ContextConfiguration(name = "child", locations = "/order-config.xml")
	)
	class ExtendedTests extends BaseTests {}
----

[source,kotlin,indent=0,subs="verbatim,quotes",role="secondary"]
.Kotlin
----
	@ExtendWith(SpringExtension::class)
	@ContextHierarchy(
		ContextConfiguration(name = "parent", locations = ["/app-config.xml"]),
		ContextConfiguration(name = "child", locations = ["/user-config.xml"]))
	open class BaseTests {}

	@ContextHierarchy(
		ContextConfiguration(name = "child", locations = ["/order-config.xml"])
	)
	class ExtendedTests : BaseTests() {}
----
--

.Class hierarchy with overridden context hierarchy configuration
--
In contrast to the previous example, this example demonstrates how to override the
configuration for a given named level in a context hierarchy by setting the
`inheritLocations` flag in `@ContextConfiguration` to `false`. Consequently, the
application context for `ExtendedTests` is loaded only from `/test-user-config.xml` and
has its parent set to the context loaded from `/app-config.xml`. The following listing
shows this configuration scenario:

[source,java,indent=0,subs="verbatim,quotes",role="primary"]
.Java
----
	@ExtendWith(SpringExtension.class)
	@ContextHierarchy({
		@ContextConfiguration(name = "parent", locations = "/app-config.xml"),
		@ContextConfiguration(name = "child", locations = "/user-config.xml")
	})
	class BaseTests {}

	@ContextHierarchy(
		@ContextConfiguration(
			name = "child",
			locations = "/test-user-config.xml",
			inheritLocations = false
	))
	class ExtendedTests extends BaseTests {}
----
[source,kotlin,indent=0,subs="verbatim,quotes",role="secondary"]
.Kotlin
----
	@ExtendWith(SpringExtension::class)
	@ContextHierarchy(
		ContextConfiguration(name = "parent", locations = ["/app-config.xml"]),
		ContextConfiguration(name = "child", locations = ["/user-config.xml"]))
	open class BaseTests {}

	@ContextHierarchy(
			ContextConfiguration(
					name = "child",
					locations = ["/test-user-config.xml"],
					inheritLocations = false
			))
	class ExtendedTests : BaseTests() {}
----

.Dirtying a context within a context hierarchy
NOTE: If you use `@DirtiesContext` in a test whose context is configured as part of a
context hierarchy, you can use the `hierarchyMode` flag to control how the context cache
is cleared. For further details, see the discussion of `@DirtiesContext` in
<<spring-testing-annotation-dirtiescontext, Spring Testing Annotations>> and the
{api-spring-framework}/test/annotation/DirtiesContext.html[`@DirtiesContext`] javadoc.
--

[[testcontext-fixture-di]]
==== Dependency Injection of Test Fixtures

When you use the `DependencyInjectionTestExecutionListener` (which is configured by
default), the dependencies of your test instances are injected from beans in the
application context that you configured with `@ContextConfiguration` or related
annotations. You may use setter injection, field injection, or both, depending on
which annotations you choose and whether you place them on setter methods or fields.
If you are using JUnit Jupiter you may also optionally use constructor injection
(see <<testcontext-junit-jupiter-di>>). For consistency with Spring's annotation-based
injection support, you may also use Spring's `@Autowired` annotation or the `@Inject`
annotation from JSR-330 for field and setter injection.

TIP: For testing frameworks other than JUnit Jupiter, the TestContext framework does not
participate in instantiation of the test class. Thus, the use of `@Autowired` or
`@Inject` for constructors has no effect for test classes.

NOTE: Although field injection is discouraged in production code, field injection is
actually quite natural in test code. The rationale for the difference is that you will
never instantiate your test class directly. Consequently, there is no need to be able to
invoke a `public` constructor or setter method on your test class.

Because `@Autowired` is used to perform <<core.adoc#beans-factory-autowire, autowiring by
type>>, if you have multiple bean definitions of the same type, you cannot rely on this
approach for those particular beans. In that case, you can use `@Autowired` in
conjunction with `@Qualifier`. As of Spring 3.0, you can also choose to use `@Inject` in
conjunction with `@Named`. Alternatively, if your test class has access to its
`ApplicationContext`, you can perform an explicit lookup by using (for example) a call to
`applicationContext.getBean("titleRepository", TitleRepository.class)`.

If you do not want dependency injection applied to your test instances, do not annotate
fields or setter methods with `@Autowired` or `@Inject`. Alternatively, you can disable
dependency injection altogether by explicitly configuring your class with
`@TestExecutionListeners` and omitting `DependencyInjectionTestExecutionListener.class`
from the list of listeners.

Consider the scenario of testing a `HibernateTitleRepository` class, as outlined in the
<<integration-testing-goals, Goals>> section. The next two code listings demonstrate the
use of `@Autowired` on fields and setter methods. The application context configuration
is presented after all sample code listings.

[NOTE]
====
The dependency injection behavior in the following code listings is not specific to JUnit
Jupiter. The same DI techniques can be used in conjunction with any supported testing
framework.

The following examples make calls to static assertion methods, such as `assertNotNull()`,
but without prepending the call with `Assertions`. In such cases, assume that the method
was properly imported through an `import static` declaration that is not shown in the
example.
====

The first code listing shows a JUnit Jupiter based implementation of the test class that
uses `@Autowired` for field injection:

[source,java,indent=0,subs="verbatim,quotes",role="primary"]
.Java
----
	@ExtendWith(SpringExtension.class)
	// specifies the Spring configuration to load for this test fixture
	@ContextConfiguration("repository-config.xml")
	class HibernateTitleRepositoryTests {

		// this instance will be dependency injected by type
		@Autowired
		HibernateTitleRepository titleRepository;

		@Test
		void findById() {
			Title title = titleRepository.findById(new Long(10));
			assertNotNull(title);
		}
	}
----

[source,kotlin,indent=0,subs="verbatim,quotes",role="secondary"]
.Kotlin
----
	@ExtendWith(SpringExtension::class)
	// specifies the Spring configuration to load for this test fixture
	@ContextConfiguration("repository-config.xml")
	class HibernateTitleRepositoryTests {

		// this instance will be dependency injected by type
		@Autowired
		lateinit var titleRepository: HibernateTitleRepository

		@Test
		fun findById() {
			val title = titleRepository.findById(10)
			assertNotNull(title)
		}
	}
----

Alternatively, you can configure the class to use `@Autowired` for setter injection, as
follows:

[source,java,indent=0,subs="verbatim,quotes",role="primary"]
.Java
----
	@ExtendWith(SpringExtension.class)
	// specifies the Spring configuration to load for this test fixture
	@ContextConfiguration("repository-config.xml")
	class HibernateTitleRepositoryTests {

		// this instance will be dependency injected by type
		HibernateTitleRepository titleRepository;

		@Autowired
		void setTitleRepository(HibernateTitleRepository titleRepository) {
			this.titleRepository = titleRepository;
		}

		@Test
		void findById() {
			Title title = titleRepository.findById(new Long(10));
			assertNotNull(title);
		}
	}
----

[source,kotlin,indent=0,subs="verbatim,quotes",role="secondary"]
.Kotlin
----
	@ExtendWith(SpringExtension::class)
	// specifies the Spring configuration to load for this test fixture
	@ContextConfiguration("repository-config.xml")
	class HibernateTitleRepositoryTests {

		// this instance will be dependency injected by type
		lateinit var titleRepository: HibernateTitleRepository

		@Autowired
		fun setTitleRepository(titleRepository: HibernateTitleRepository) {
			this.titleRepository = titleRepository
		}

		@Test
		fun findById() {
			val title = titleRepository.findById(10)
			assertNotNull(title)
		}
	}
----

The preceding code listings use the same XML context file referenced by the
`@ContextConfiguration` annotation (that is, `repository-config.xml`). The following
shows this configuration:

[source,xml,indent=0]
[subs="verbatim,quotes"]
----
	<?xml version="1.0" encoding="UTF-8"?>
	<beans xmlns="http://www.springframework.org/schema/beans"
		xmlns:xsi="http://www.w3.org/2001/XMLSchema-instance"
		xsi:schemaLocation="http://www.springframework.org/schema/beans
			https://www.springframework.org/schema/beans/spring-beans.xsd">

		<!-- this bean will be injected into the HibernateTitleRepositoryTests class -->
		<bean id="titleRepository" class="com.foo.repository.hibernate.HibernateTitleRepository">
			<property name="sessionFactory" ref="sessionFactory"/>
		</bean>

		<bean id="sessionFactory" class="org.springframework.orm.hibernate5.LocalSessionFactoryBean">
			<!-- configuration elided for brevity -->
		</bean>

	</beans>
----

[NOTE]
=====
If you are extending from a Spring-provided test base class that happens to use
`@Autowired` on one of its setter methods, you might have multiple beans of the affected
type defined in your application context (for example, multiple `DataSource` beans). In
such a case, you can override the setter method and use the `@Qualifier` annotation to
indicate a specific target bean, as follows (but make sure to delegate to the overridden
method in the superclass as well):

[source,java,indent=0,subs="verbatim,quotes",role="primary"]
.Java
----
	// ...

		@Autowired
		@Override
		public void setDataSource(@Qualifier("myDataSource") DataSource dataSource) {
			super.setDataSource(dataSource);
		}

	// ...
----

[source,kotlin,indent=0,subs="verbatim,quotes",role="secondary"]
.Kotlin
----
	// ...

		@Autowired
		override fun setDataSource(@Qualifier("myDataSource") dataSource: DataSource) {
			super.setDataSource(dataSource)
		}

	// ...
----

The specified qualifier value indicates the specific `DataSource` bean to inject,
narrowing the set of type matches to a specific bean. Its value is matched against
`<qualifier>` declarations within the corresponding `<bean>` definitions. The bean name
is used as a fallback qualifier value, so you can effectively also point to a specific
bean by name there (as shown earlier, assuming that `myDataSource` is the bean `id`).
=====


[[testcontext-web-scoped-beans]]
==== Testing Request- and Session-scoped Beans

Spring has supported <<core#beans-factory-scopes-other, Request- and session-scoped
beans>> since the early years. Since Spring 3.2, you can test your request-scoped and
session-scoped beans by following these steps:

* Ensure that a `WebApplicationContext` is loaded for your test by annotating your test
  class with `@WebAppConfiguration`.
* Inject the mock request or session into your test instance and prepare your test
  fixture as appropriate.
* Invoke your web component that you retrieved from the configured
  `WebApplicationContext` (with dependency injection).
* Perform assertions against the mocks.

The next code snippet shows the XML configuration for a login use case. Note that the
`userService` bean has a dependency on a request-scoped `loginAction` bean. Also, the
`LoginAction` is instantiated by using <<core.adoc#expressions, SpEL expressions>> that
retrieve the username and password from the current HTTP request. In our test, we want to
configure these request parameters through the mock managed by the TestContext framework.
The following listing shows the configuration for this use case:

.Request-scoped bean configuration
[source,xml,indent=0]
----
	<beans>

		<bean id="userService" class="com.example.SimpleUserService"
				c:loginAction-ref="loginAction"/>

		<bean id="loginAction" class="com.example.LoginAction"
				c:username="#{request.getParameter('user')}"
				c:password="#{request.getParameter('pswd')}"
				scope="request">
			<aop:scoped-proxy/>
		</bean>

	</beans>
----

In `RequestScopedBeanTests`, we inject both the `UserService` (that is, the subject under
test) and the `MockHttpServletRequest` into our test instance. Within our
`requestScope()` test method, we set up our test fixture by setting request parameters in
the provided `MockHttpServletRequest`. When the `loginUser()` method is invoked on our
`userService`, we are assured that the user service has access to the request-scoped
`loginAction` for the current `MockHttpServletRequest` (that is, the one in which we just
set parameters). We can then perform assertions against the results based on the known
inputs for the username and password. The following listing shows how to do so:

.Request-scoped bean test
[source,java,indent=0,subs="verbatim,quotes",role="primary"]
.Java
----
	@SpringJUnitWebConfig
	class RequestScopedBeanTests {

		@Autowired UserService userService;
		@Autowired MockHttpServletRequest request;

		@Test
		void requestScope() {
			request.setParameter("user", "enigma");
			request.setParameter("pswd", "$pr!ng");

			LoginResults results = userService.loginUser();
			// assert results
		}
	}
----
[source,kotlin,indent=0,subs="verbatim,quotes",role="secondary"]
.Kotlin
----
	@SpringJUnitWebConfig
	class RequestScopedBeanTests {

		@Autowired lateinit var userService: UserService
		@Autowired lateinit var request: MockHttpServletRequest

		@Test
		fun requestScope() {
			request.setParameter("user", "enigma")
			request.setParameter("pswd", "\$pr!ng")

			val results = userService.loginUser()
			// assert results
		}
	}
----

The following code snippet is similar to the one we saw earlier for a request-scoped
bean. However, this time, the `userService` bean has a dependency on a session-scoped
`userPreferences` bean. Note that the `UserPreferences` bean is instantiated by using a
SpEL expression that retrieves the theme from the current HTTP session. In our test, we
need to configure a theme in the mock session managed by the TestContext framework. The
following example shows how to do so:

.Session-scoped bean configuration
[source,xml,indent=0]
[subs="verbatim,quotes"]
----
	<beans>

		<bean id="userService" class="com.example.SimpleUserService"
				c:userPreferences-ref="userPreferences" />

		<bean id="userPreferences" class="com.example.UserPreferences"
				c:theme="#{session.getAttribute('theme')}"
				scope="session">
			<aop:scoped-proxy/>
		</bean>

	</beans>
----

In `SessionScopedBeanTests`, we inject the `UserService` and the `MockHttpSession` into
our test instance. Within our `sessionScope()` test method, we set up our test fixture by
setting the expected `theme` attribute in the provided `MockHttpSession`. When the
`processUserPreferences()` method is invoked on our `userService`, we are assured that
the user service has access to the session-scoped `userPreferences` for the current
`MockHttpSession`, and we can perform assertions against the results based on the
configured theme. The following example shows how to do so:

.Session-scoped bean test
[source,java,indent=0,subs="verbatim,quotes",role="primary"]
.Java
----
	@SpringJUnitWebConfig
	class SessionScopedBeanTests {

		@Autowired UserService userService;
		@Autowired MockHttpSession session;

		@Test
		void sessionScope() throws Exception {
			session.setAttribute("theme", "blue");

			Results results = userService.processUserPreferences();
			// assert results
		}
	}
----

[source,kotlin,indent=0,subs="verbatim,quotes",role="secondary"]
.Kotlin
----
	@SpringJUnitWebConfig
	class SessionScopedBeanTests {

		@Autowired lateinit var userService: UserService
		@Autowired lateinit var session: MockHttpSession

		@Test
		fun sessionScope() {
			session.setAttribute("theme", "blue")

			val results = userService.processUserPreferences()
			// assert results
		}
	}
----

[[testcontext-tx]]
==== Transaction Management

In the TestContext framework, transactions are managed by the
`TransactionalTestExecutionListener`, which is configured by default, even if you do not
explicitly declare `@TestExecutionListeners` on your test class. To enable support for
transactions, however, you must configure a `PlatformTransactionManager` bean in the
`ApplicationContext` that is loaded with `@ContextConfiguration` semantics (further
details are provided later). In addition, you must declare Spring's `@Transactional`
annotation either at the class or the method level for your tests.

[[testcontext-tx-test-managed-transactions]]
===== Test-managed Transactions

Test-managed transactions are transactions that are managed declaratively by using the
`TransactionalTestExecutionListener` or programmatically by using `TestTransaction`
(described later). You should not confuse such transactions with Spring-managed
transactions (those managed directly by Spring within the `ApplicationContext` loaded for
tests) or application-managed transactions (those managed programmatically within
application code that is invoked by tests). Spring-managed and application-managed
transactions typically participate in test-managed transactions. However, you should use
caution if Spring-managed or application-managed transactions are configured with any
propagation type other than `REQUIRED` or `SUPPORTS` (see the discussion on
<<data-access.adoc#tx-propagation, transaction propagation>> for details).

.Preemptive timeouts and test-managed transactions
[WARNING]
====
Caution must be taken when using any form of preemptive timeouts from a testing framework
in conjunction with Spring's test-managed transactions.

Specifically, Spring’s testing support binds transaction state to the current thread (via
a `java.lang.ThreadLocal` variable) _before_ the current test method is invoked. If a
testing framework invokes the current test method in a new thread in order to support a
preemptive timeout, any actions performed within the current test method will _not_ be
invoked within the test-managed transaction. Consequently, the result of any such actions
will not be rolled back with the test-managed transaction. On the contrary, such actions
will be committed to the persistent store -- for example, a relational database -- even
though the test-managed transaction is properly rolled back by Spring.

Situations in which this can occur include but are not limited to the following.

* JUnit 4's `@Test(timeout = ...)` support and `TimeOut` rule
* JUnit Jupiter's `assertTimeoutPreemptively(...)` methods in the
  `org.junit.jupiter.api.Assertions` class
* TestNG's `@Test(timeOut = ...)` support
====

[[testcontext-tx-enabling-transactions]]
===== Enabling and Disabling Transactions

Annotating a test method with `@Transactional` causes the test to be run within a
transaction that is, by default, automatically rolled back after completion of the test.
If a test class is annotated with `@Transactional`, each test method within that class
hierarchy runs within a transaction. Test methods that are not annotated with
`@Transactional` (at the class or method level) are not run within a transaction. Note
that `@Transactional` is not supported on test lifecycle methods — for example, methods
annotated with JUnit Jupiter's `@BeforeAll`, `@BeforeEach`, etc. Furthermore, tests that
are annotated with `@Transactional` but have the `propagation` attribute set to
`NOT_SUPPORTED` are not run within a transaction.

[[testcontext-tx-attribute-support]]
.`@Transactional` attribute support
|===
|Attribute |Supported for test-managed transactions

|`value` and `transactionManager` |yes

|`propagation` |only `Propagation.NOT_SUPPORTED` is supported

|`isolation` |no

|`timeout` |no

|`readOnly` |no

|`rollbackFor` and `rollbackForClassName` |no: use `TestTransaction.flagForRollback()` instead

|`noRollbackFor` and `noRollbackForClassName` |no: use `TestTransaction.flagForCommit()` instead
|===

[TIP]
====
Method-level lifecycle methods — for example, methods annotated with JUnit Jupiter's
`@BeforeEach` or `@AfterEach` — are run within a test-managed transaction. On the other
hand, suite-level and class-level lifecycle methods — for example, methods annotated with
JUnit Jupiter's `@BeforeAll` or `@AfterAll` and methods annotated with TestNG's
`@BeforeSuite`, `@AfterSuite`, `@BeforeClass`, or `@AfterClass` — are _not_ run within a
test-managed transaction.

If you need to execute code in a suite-level or class-level lifecycle method within a
transaction, you may wish to inject a corresponding `PlatformTransactionManager` into
your test class and then use that with a `TransactionTemplate` for programmatic
transaction management.
====

Note that <<testcontext-support-classes-junit4,
`AbstractTransactionalJUnit4SpringContextTests`>> and
<<testcontext-support-classes-testng, `AbstractTransactionalTestNGSpringContextTests`>>
are preconfigured for transactional support at the class level.

The following example demonstrates a common scenario for writing an integration test for
a Hibernate-based `UserRepository`:

[source,java,indent=0,subs="verbatim,quotes",role="primary"]
.Java
----
	@SpringJUnitConfig(TestConfig.class)
	@Transactional
	class HibernateUserRepositoryTests {

		@Autowired
		HibernateUserRepository repository;

		@Autowired
		SessionFactory sessionFactory;

		JdbcTemplate jdbcTemplate;

		@Autowired
		void setDataSource(DataSource dataSource) {
			this.jdbcTemplate = new JdbcTemplate(dataSource);
		}

		@Test
		void createUser() {
			// track initial state in test database:
			final int count = countRowsInTable("user");

			User user = new User(...);
			repository.save(user);

			// Manual flush is required to avoid false positive in test
			sessionFactory.getCurrentSession().flush();
			assertNumUsers(count + 1);
		}

		private int countRowsInTable(String tableName) {
			return JdbcTestUtils.countRowsInTable(this.jdbcTemplate, tableName);
		}

		private void assertNumUsers(int expected) {
			assertEquals("Number of rows in the [user] table.", expected, countRowsInTable("user"));
		}
	}
----

[source,kotlin,indent=0,subs="verbatim,quotes",role="secondary"]
.Kotlin
----
	@SpringJUnitConfig(TestConfig::class)
	@Transactional
	class HibernateUserRepositoryTests {

		@Autowired
		lateinit var repository: HibernateUserRepository

		@Autowired
		lateinit var sessionFactory: SessionFactory

		lateinit var jdbcTemplate: JdbcTemplate

		@Autowired
		fun setDataSource(dataSource: DataSource) {
			this.jdbcTemplate = JdbcTemplate(dataSource)
		}

		@Test
		fun createUser() {
			// track initial state in test database:
			val count = countRowsInTable("user")

			val user = User()
			repository.save(user)

			// Manual flush is required to avoid false positive in test
			sessionFactory.getCurrentSession().flush()
			assertNumUsers(count + 1)
		}

		private fun countRowsInTable(tableName: String): Int {
			return JdbcTestUtils.countRowsInTable(jdbcTemplate, tableName)
		}

		private fun assertNumUsers(expected: Int) {
			assertEquals("Number of rows in the [user] table.", expected, countRowsInTable("user"))
		}
	}
----

As explained in <<testcontext-tx-rollback-and-commit-behavior>>, there is no need to
clean up the database after the `createUser()` method runs, since any changes made to the
database are automatically rolled back by the `TransactionalTestExecutionListener`.

[[testcontext-tx-rollback-and-commit-behavior]]
===== Transaction Rollback and Commit Behavior

By default, test transactions will be automatically rolled back after completion of the
test; however, transactional commit and rollback behavior can be configured declaratively
via the `@Commit` and `@Rollback` annotations. See the corresponding entries in the
<<integration-testing-annotations, annotation support>> section for further details.

[[testcontext-tx-programmatic-tx-mgt]]
===== Programmatic Transaction Management

Since Spring Framework 4.1, you can interact with test-managed transactions
programmatically by using the static methods in `TestTransaction`. For example, you can
use `TestTransaction` within test methods, before methods, and after methods to start or
end the current test-managed transaction or to configure the current test-managed
transaction for rollback or commit. Support for `TestTransaction` is automatically
available whenever the `TransactionalTestExecutionListener` is enabled.

The following example demonstrates some of the features of `TestTransaction`. See the
javadoc for {api-spring-framework}/test/context/transaction/TestTransaction.html[`TestTransaction`]
for further details.

[source,java,indent=0,subs="verbatim,quotes",role="primary"]
.Java
----
	@ContextConfiguration(classes = TestConfig.class)
	public class ProgrammaticTransactionManagementTests extends
			AbstractTransactionalJUnit4SpringContextTests {

		@Test
		public void transactionalTest() {
			// assert initial state in test database:
			assertNumUsers(2);

			deleteFromTables("user");

			// changes to the database will be committed!
			TestTransaction.flagForCommit();
			TestTransaction.end();
			assertFalse(TestTransaction.isActive());
			assertNumUsers(0);

			TestTransaction.start();
			// perform other actions against the database that will
			// be automatically rolled back after the test completes...
		}

		protected void assertNumUsers(int expected) {
			assertEquals("Number of rows in the [user] table.", expected, countRowsInTable("user"));
		}
	}
----
[source,kotlin,indent=0,subs="verbatim,quotes",role="secondary"]
.Kotlin
----
	@ContextConfiguration(classes = [TestConfig::class])
	class ProgrammaticTransactionManagementTests : AbstractTransactionalJUnit4SpringContextTests() {

		@Test
		fun transactionalTest() {
			// assert initial state in test database:
			assertNumUsers(2)

			deleteFromTables("user")

			// changes to the database will be committed!
			TestTransaction.flagForCommit()
			TestTransaction.end()
			assertFalse(TestTransaction.isActive())
			assertNumUsers(0)

			TestTransaction.start()
			// perform other actions against the database that will
			// be automatically rolled back after the test completes...
		}

		protected fun assertNumUsers(expected: Int) {
			assertEquals("Number of rows in the [user] table.", expected, countRowsInTable("user"))
		}
	}
----

[[testcontext-tx-before-and-after-tx]]
===== Running Code Outside of a Transaction

Occasionally, you may need to execute certain code before or after a transactional test
method but outside the transactional context -- for example, to verify the initial
database state prior to running your test or to verify expected transactional commit
behavior after your test runs (if the test was configured to commit the transaction).
`TransactionalTestExecutionListener` supports the `@BeforeTransaction` and
`@AfterTransaction` annotations for exactly such scenarios. You can annotate any `void`
method in a test class or any `void` default method in a test interface with one of these
annotations, and the `TransactionalTestExecutionListener` ensures that your before
transaction method or after transaction method runs at the appropriate time.

TIP: Any before methods (such as methods annotated with JUnit Jupiter's `@BeforeEach`)
and any after methods (such as methods annotated with JUnit Jupiter's `@AfterEach`) are
run within a transaction. In addition, methods annotated with `@BeforeTransaction` or
`@AfterTransaction` are not run for test methods that are not configured to run within a
transaction.

[[testcontext-tx-mgr-config]]
===== Configuring a Transaction Manager

`TransactionalTestExecutionListener` expects a `PlatformTransactionManager` bean to be
defined in the Spring `ApplicationContext` for the test. If there are multiple instances
of `PlatformTransactionManager` within the test's `ApplicationContext`, you can declare a
qualifier by using `@Transactional("myTxMgr")` or `@Transactional(transactionManager =
"myTxMgr")`, or `TransactionManagementConfigurer` can be implemented by an
`@Configuration` class. Consult the
{api-spring-framework}/test/context/transaction/TestContextTransactionUtils.html#retrieveTransactionManager-org.springframework.test.context.TestContext-java.lang.String-[javadoc
for `TestContextTransactionUtils.retrieveTransactionManager()`] for details on the
algorithm used to look up a transaction manager in the test's `ApplicationContext`.

[[testcontext-tx-annotation-demo]]
===== Demonstration of All Transaction-related Annotations

The following JUnit Jupiter based example displays a fictitious integration testing
scenario that highlights all transaction-related annotations. The example is not intended
to demonstrate best practices but rather to demonstrate how these annotations can be
used. See the <<integration-testing-annotations, annotation support>> section for further
information and configuration examples. <<testcontext-executing-sql-declaratively-tx,
Transaction management for `@Sql`>> contains an additional example that uses `@Sql` for
declarative SQL script execution with default transaction rollback semantics. The
following example shows the relevant annotations:

[source,java,indent=0,subs="verbatim,quotes",role="primary"]
.Java
----
	@SpringJUnitConfig
	@Transactional(transactionManager = "txMgr")
	@Commit
	class FictitiousTransactionalTest {

		@BeforeTransaction
		void verifyInitialDatabaseState() {
			// logic to verify the initial state before a transaction is started
		}

		@BeforeEach
		void setUpTestDataWithinTransaction() {
			// set up test data within the transaction
		}

		@Test
		// overrides the class-level @Commit setting
		@Rollback
		void modifyDatabaseWithinTransaction() {
			// logic which uses the test data and modifies database state
		}

		@AfterEach
		void tearDownWithinTransaction() {
			// execute "tear down" logic within the transaction
		}

		@AfterTransaction
		void verifyFinalDatabaseState() {
			// logic to verify the final state after transaction has rolled back
		}

	}
----

[source,kotlin,indent=0,subs="verbatim,quotes",role="secondary"]
.Kotlin
----
	@SpringJUnitConfig
	@Transactional(transactionManager = "txMgr")
	@Commit
	class FictitiousTransactionalTest {

		@BeforeTransaction
		fun verifyInitialDatabaseState() {
			// logic to verify the initial state before a transaction is started
		}

		@BeforeEach
		fun setUpTestDataWithinTransaction() {
			// set up test data within the transaction
		}

		@Test
		// overrides the class-level @Commit setting
		@Rollback
		fun modifyDatabaseWithinTransaction() {
			// logic which uses the test data and modifies database state
		}

		@AfterEach
		fun tearDownWithinTransaction() {
			// execute "tear down" logic within the transaction
		}

		@AfterTransaction
		fun verifyFinalDatabaseState() {
			// logic to verify the final state after transaction has rolled back
		}

	}
----

[[testcontext-tx-false-positives]]
.Avoid false positives when testing ORM code

[NOTE]
=====
When you test application code that manipulates the state of a Hibernate session or JPA
persistence context, make sure to flush the underlying unit of work within test methods
that run that code. Failing to flush the underlying unit of work can produce false
positives: Your test passes, but the same code throws an exception in a live, production
environment. Note that this applies to any ORM framework that maintains an in-memory unit
of work. In the following Hibernate-based example test case, one method demonstrates a
false positive, and the other method correctly exposes the results of flushing the
session:

[source,java,indent=0,subs="verbatim,quotes",role="primary"]
.Java
----
	// ...

	@Autowired
	SessionFactory sessionFactory;

	@Transactional
	@Test // no expected exception!
	public void falsePositive() {
		updateEntityInHibernateSession();
		// False positive: an exception will be thrown once the Hibernate
		// Session is finally flushed (i.e., in production code)
	}

	@Transactional
	@Test(expected = ...)
	public void updateWithSessionFlush() {
		updateEntityInHibernateSession();
		// Manual flush is required to avoid false positive in test
		sessionFactory.getCurrentSession().flush();
	}

	// ...
----

[source,kotlin,indent=0,subs="verbatim,quotes",role="secondary"]
.Kotlin
----
	// ...

	@Autowired
	lateinit var sessionFactory: SessionFactory

	@Transactional
	@Test // no expected exception!
	fun falsePositive() {
		updateEntityInHibernateSession()
		// False positive: an exception will be thrown once the Hibernate
		// Session is finally flushed (i.e., in production code)
	}

	@Transactional
	@Test(expected = ...)
	fun updateWithSessionFlush() {
		updateEntityInHibernateSession()
		// Manual flush is required to avoid false positive in test
		sessionFactory.getCurrentSession().flush()
	}

	// ...
----

The following example shows matching methods for JPA:

[source,java,indent=0,subs="verbatim,quotes",role="primary"]
.Java
----
	// ...

	@PersistenceContext
	EntityManager entityManager;

	@Transactional
	@Test // no expected exception!
	public void falsePositive() {
		updateEntityInJpaPersistenceContext();
		// False positive: an exception will be thrown once the JPA
		// EntityManager is finally flushed (i.e., in production code)
	}

	@Transactional
	@Test(expected = ...)
	public void updateWithEntityManagerFlush() {
		updateEntityInJpaPersistenceContext();
		// Manual flush is required to avoid false positive in test
		entityManager.flush();
	}

	// ...
----
[source,kotlin,indent=0,subs="verbatim,quotes",role="secondary"]
.Kotlin
----
	// ...

	@PersistenceContext
	lateinit var entityManager:EntityManager

	@Transactional
	@Test // no expected exception!
	fun falsePositive() {
		updateEntityInJpaPersistenceContext()
		// False positive: an exception will be thrown once the JPA
		// EntityManager is finally flushed (i.e., in production code)
	}

	@Transactional
	@Test(expected = ...)
	void updateWithEntityManagerFlush() {
		updateEntityInJpaPersistenceContext()
		// Manual flush is required to avoid false positive in test
		entityManager.flush()
	}

	// ...
----
=====


[[testcontext-executing-sql]]
==== Executing SQL Scripts

When writing integration tests against a relational database, it is often beneficial to
execute SQL scripts to modify the database schema or insert test data into tables. The
`spring-jdbc` module provides support for _initializing_ an embedded or existing database
by executing SQL scripts when the Spring `ApplicationContext` is loaded. See
<<data-access.adoc#jdbc-embedded-database-support, Embedded database support>> and
<<data-access.adoc#jdbc-embedded-database-dao-testing, Testing data access logic with an
embedded database>> for details.

Although it is very useful to initialize a database for testing _once_ when the
`ApplicationContext` is loaded, sometimes it is essential to be able to modify the
database _during_ integration tests. The following sections explain how to execute SQL
scripts programmatically and declaratively during integration tests.

[[testcontext-executing-sql-programmatically]]
===== Executing SQL scripts programmatically

Spring provides the following options for executing SQL scripts programmatically within
integration test methods.

* `org.springframework.jdbc.datasource.init.ScriptUtils`
* `org.springframework.jdbc.datasource.init.ResourceDatabasePopulator`
* `org.springframework.test.context.junit4.AbstractTransactionalJUnit4SpringContextTests`
* `org.springframework.test.context.testng.AbstractTransactionalTestNGSpringContextTests`

`ScriptUtils` provides a collection of static utility methods for working with SQL
scripts and is mainly intended for internal use within the framework. However, if you
require full control over how SQL scripts are parsed and executed, `ScriptUtils` may suit
your needs better than some of the other alternatives described later. See the
{api-spring-framework}/jdbc/datasource/init/ScriptUtils.html[javadoc] for individual
methods in `ScriptUtils` for further details.

`ResourceDatabasePopulator` provides an object-based API for programmatically populating,
initializing, or cleaning up a database by using SQL scripts defined in external
resources. `ResourceDatabasePopulator` provides options for configuring the character
encoding, statement separator, comment delimiters, and error handling flags used when
parsing and running the scripts. Each of the configuration options has a reasonable
default value. See the
{api-spring-framework}/jdbc/datasource/init/ResourceDatabasePopulator.html[javadoc] for
details on default values. To run the scripts configured in a
`ResourceDatabasePopulator`, you can invoke either the `populate(Connection)` method to
execute the populator against a `java.sql.Connection` or the `execute(DataSource)` method
to execute the populator against a `javax.sql.DataSource`. The following example
specifies SQL scripts for a test schema and test data, sets the statement separator to
`@@`, and executes the scripts against a `DataSource`:

[source,java,indent=0,subs="verbatim,quotes",role="primary"]
.Java
----
	@Test
	void databaseTest() {
		ResourceDatabasePopulator populator = new ResourceDatabasePopulator();
		populator.addScripts(
				new ClassPathResource("test-schema.sql"),
				new ClassPathResource("test-data.sql"));
		populator.setSeparator("@@");
		populator.execute(this.dataSource);
		// execute code that uses the test schema and data
	}
----
[source,kotlin,indent=0,subs="verbatim,quotes",role="secondary"]
.Kotlin
----
	@Test
	fun databaseTest() {
		val populator = ResourceDatabasePopulator()
		populator.addScripts(
				ClassPathResource("test-schema.sql"),
				ClassPathResource("test-data.sql"))
		populator.setSeparator("@@")
		populator.execute(dataSource)
		// execute code that uses the test schema and data
	}
----

Note that `ResourceDatabasePopulator` internally delegates to `ScriptUtils` for parsing
and running SQL scripts. Similarly, the `executeSqlScript(..)` methods in
<<testcontext-support-classes-junit4, `AbstractTransactionalJUnit4SpringContextTests`>>
and <<testcontext-support-classes-testng, `AbstractTransactionalTestNGSpringContextTests`>>
internally use a `ResourceDatabasePopulator` to run SQL scripts. See the javadoc for the
various `executeSqlScript(..)` methods for further details.

[[testcontext-executing-sql-declaratively]]
===== Executing SQL scripts declaratively with @Sql

In addition to the aforementioned mechanisms for running SQL scripts programmatically,
you can declaratively configure SQL scripts in the Spring TestContext Framework.
Specifically, you can declare the `@Sql` annotation on a test class or test method to
configure individual SQL statements or the resource paths to SQL scripts that should be
run against a given database before or after an integration test method. Support for
`@Sql` is provided by the `SqlScriptsTestExecutionListener`, which is enabled by default.

NOTE: Method-level `@Sql` declarations override class-level declarations by default. As
of Spring Framework 5.2, however, this behavior may be configured per test class or per
test method via `@SqlMergeMode`. See
<<testcontext-executing-sql-declaratively-script-merging>> for further details.

[[testcontext-executing-sql-declaratively-script-resources]]
====== Path Resource Semantics

Each path is interpreted as a Spring `Resource`. A plain path (for example,
`"schema.sql"`) is treated as a classpath resource that is relative to the package in
which the test class is defined. A path starting with a slash is treated as an absolute
classpath resource (for example, `"/org/example/schema.sql"`). A path that references a
URL (for example, a path prefixed with `classpath:`, `file:`, `http:`) is loaded by using
the specified resource protocol.

The following example shows how to use `@Sql` at the class level and at the method level
within a JUnit Jupiter based integration test class:

[source,java,indent=0,subs="verbatim,quotes",role="primary"]
.Java
----
	@SpringJUnitConfig
	@Sql("/test-schema.sql")
	class DatabaseTests {

		@Test
		void emptySchemaTest() {
			// execute code that uses the test schema without any test data
		}

		@Test
		@Sql({"/test-schema.sql", "/test-user-data.sql"})
		void userTest() {
			// execute code that uses the test schema and test data
		}
	}
----

[source,kotlin,indent=0,subs="verbatim,quotes",role="secondary"]
.Kotlin
----
	@SpringJUnitConfig
	@Sql("/test-schema.sql")
	class DatabaseTests {

		@Test
		fun emptySchemaTest() {
			// execute code that uses the test schema without any test data
		}

		@Test
		@Sql("/test-schema.sql", "/test-user-data.sql")
		fun userTest() {
			// execute code that uses the test schema and test data
		}
	}
----

[[testcontext-executing-sql-declaratively-script-detection]]
====== Default Script Detection

If no SQL scripts or statements are specified, an attempt is made to detect a `default`
script, depending on where `@Sql` is declared. If a default cannot be detected, an
`IllegalStateException` is thrown.

* Class-level declaration: If the annotated test class is `com.example.MyTest`, the
  corresponding default script is `classpath:com/example/MyTest.sql`.
* Method-level declaration: If the annotated test method is named `testMethod()` and is
  defined in the class `com.example.MyTest`, the corresponding default script is
  `classpath:com/example/MyTest.testMethod.sql`.

[[testcontext-executing-sql-declaratively-multiple-annotations]]
====== Declaring Multiple `@Sql` Sets

If you need to configure multiple sets of SQL scripts for a given test class or test
method but with different syntax configuration, different error handling rules, or
different execution phases per set, you can declare multiple instances of `@Sql`. With
Java 8, you can use `@Sql` as a repeatable annotation. Otherwise, you can use the
`@SqlGroup` annotation as an explicit container for declaring multiple instances of
`@Sql`.

The following example shows how to use `@Sql` as a repeatable annotation with Java 8:

[source,java,indent=0,subs="verbatim,quotes",role="primary"]
.Java
----
	@Test
	@Sql(scripts = "/test-schema.sql", config = @SqlConfig(commentPrefix = "`"))
	@Sql("/test-user-data.sql")
	void userTest() {
		// execute code that uses the test schema and test data
	}
----
[source,kotlin,indent=0,subs="verbatim,quotes",role="secondary"]
.Kotlin
----
	// Repeatable annotations with non-SOURCE retention are not yet supported by Kotlin
----

In the scenario presented in the preceding example, the `test-schema.sql` script uses a
different syntax for single-line comments.

The following example is identical to the preceding example, except that the `@Sql`
declarations are grouped together within `@SqlGroup`. With Java 8 and above, the use of
`@SqlGroup` is optional, but you may need to use `@SqlGroup` for compatibility with
other JVM languages such as Kotlin.

[source,java,indent=0,subs="verbatim,quotes",role="primary"]
.Java
----
	@Test
	@SqlGroup({
		@Sql(scripts = "/test-schema.sql", config = @SqlConfig(commentPrefix = "`")),
		@Sql("/test-user-data.sql")
	)}
	void userTest() {
		// execute code that uses the test schema and test data
	}
----
[source,kotlin,indent=0,subs="verbatim,quotes",role="secondary"]
.Kotlin
----
	@Test
	@SqlGroup(
		Sql("/test-schema.sql", config = SqlConfig(commentPrefix = "`")),
		Sql("/test-user-data.sql"))
	fun userTest() {
		// execute code that uses the test schema and test data
	}
----

[[testcontext-executing-sql-declaratively-script-execution-phases]]
====== Script Execution Phases

By default, SQL scripts are executed before the corresponding test method. However, if
you need to run a particular set of scripts after the test method (for example, to clean
up database state), you can use the `executionPhase` attribute in `@Sql`, as the
following example shows:

[source,java,indent=0,subs="verbatim,quotes",role="primary"]
.Java
----
	@Test
	@Sql(
		scripts = "create-test-data.sql",
		config = @SqlConfig(transactionMode = ISOLATED)
	)
	@Sql(
		scripts = "delete-test-data.sql",
		config = @SqlConfig(transactionMode = ISOLATED),
		executionPhase = AFTER_TEST_METHOD
	)
	void userTest() {
		// execute code that needs the test data to be committed
		// to the database outside of the test's transaction
	}
----
[source,kotlin,indent=0,subs="verbatim,quotes",role="secondary"]
.Kotlin
----
	@Test
	@SqlGroup(
		Sql("create-test-data.sql",
			config = SqlConfig(transactionMode = ISOLATED)),
		Sql("delete-test-data.sql",
			config = SqlConfig(transactionMode = ISOLATED),
			executionPhase = AFTER_TEST_METHOD))
	fun userTest() {
		// execute code that needs the test data to be committed
		// to the database outside of the test's transaction
	}
----

Note that `ISOLATED` and `AFTER_TEST_METHOD` are statically imported from
`Sql.TransactionMode` and `Sql.ExecutionPhase`, respectively.

[[testcontext-executing-sql-declaratively-script-configuration]]
====== Script Configuration with `@SqlConfig`

You can configure script parsing and error handling by using the `@SqlConfig` annotation.
When declared as a class-level annotation on an integration test class, `@SqlConfig`
serves as global configuration for all SQL scripts within the test class hierarchy. When
declared directly by using the `config` attribute of the `@Sql` annotation, `@SqlConfig`
serves as local configuration for the SQL scripts declared within the enclosing `@Sql`
annotation. Every attribute in `@SqlConfig` has an implicit default value, which is
documented in the javadoc of the corresponding attribute. Due to the rules defined for
annotation attributes in the Java Language Specification, it is, unfortunately, not
possible to assign a value of `null` to an annotation attribute. Thus, in order to
support overrides of inherited global configuration, `@SqlConfig` attributes have an
explicit default value of either `""` (for Strings), `{}` (for arrays), or `DEFAULT` (for
enumerations). This approach lets local declarations of `@SqlConfig` selectively override
individual attributes from global declarations of `@SqlConfig` by providing a value other
than `""`, `{}`, or `DEFAULT`. Global `@SqlConfig` attributes are inherited whenever
local `@SqlConfig` attributes do not supply an explicit value other than `""`, `{}`, or
`DEFAULT`. Explicit local configuration, therefore, overrides global configuration.

The configuration options provided by `@Sql` and `@SqlConfig` are equivalent to those
supported by `ScriptUtils` and `ResourceDatabasePopulator` but are a superset of those
provided by the `<jdbc:initialize-database/>` XML namespace element. See the javadoc of
individual attributes in {api-spring-framework}/test/context/jdbc/Sql.html[`@Sql`] and
{api-spring-framework}/test/context/jdbc/SqlConfig.html[`@SqlConfig`] for details.

[[testcontext-executing-sql-declaratively-tx]]
*Transaction management for `@Sql`*

By default, the `SqlScriptsTestExecutionListener` infers the desired transaction
semantics for scripts configured by using `@Sql`. Specifically, SQL scripts are run
without a transaction, within an existing Spring-managed transaction (for example, a
transaction managed by the `TransactionalTestExecutionListener` for a test annotated with
`@Transactional`), or within an isolated transaction, depending on the configured value
of the `transactionMode` attribute in `@SqlConfig` and the presence of a
`PlatformTransactionManager` in the test's `ApplicationContext`. As a bare minimum,
however, a `javax.sql.DataSource` must be present in the test's `ApplicationContext`.

If the algorithms used by `SqlScriptsTestExecutionListener` to detect a `DataSource` and
`PlatformTransactionManager` and infer the transaction semantics do not suit your needs,
you can specify explicit names by setting the `dataSource` and `transactionManager`
attributes of `@SqlConfig`. Furthermore, you can control the transaction propagation
behavior by setting the `transactionMode` attribute of `@SqlConfig` (for example, whether
scripts should be run in an isolated transaction). Although a thorough discussion of all
supported options for transaction management with `@Sql` is beyond the scope of this
reference manual, the javadoc for
{api-spring-framework}/test/context/jdbc/SqlConfig.html[`@SqlConfig`] and
{api-spring-framework}/test/context/jdbc/SqlScriptsTestExecutionListener.html[`SqlScriptsTestExecutionListener`]
provide detailed information, and the following example shows a typical testing scenario
that uses JUnit Jupiter and transactional tests with `@Sql`:

[source,java,indent=0,subs="verbatim,quotes",role="primary"]
.Java
----
	@SpringJUnitConfig(TestDatabaseConfig.class)
	@Transactional
	class TransactionalSqlScriptsTests {

		final JdbcTemplate jdbcTemplate;

		@Autowired
		TransactionalSqlScriptsTests(DataSource dataSource) {
			this.jdbcTemplate = new JdbcTemplate(dataSource);
		}

		@Test
		@Sql("/test-data.sql")
		void usersTest() {
			// verify state in test database:
			assertNumUsers(2);
			// execute code that uses the test data...
		}

		int countRowsInTable(String tableName) {
			return JdbcTestUtils.countRowsInTable(this.jdbcTemplate, tableName);
		}

		void assertNumUsers(int expected) {
			assertEquals(expected, countRowsInTable("user"),
				"Number of rows in the [user] table.");
		}
	}
----
[source,kotlin,indent=0,subs="verbatim,quotes",role="secondary"]
.Kotlin
----
	@SpringJUnitConfig(TestDatabaseConfig::class)
	@Transactional
	class TransactionalSqlScriptsTests @Autowired constructor(dataSource: DataSource) {

		val jdbcTemplate: JdbcTemplate = JdbcTemplate(dataSource)

		@Test
		@Sql("/test-data.sql")
		fun usersTest() {
			// verify state in test database:
			assertNumUsers(2)
			// execute code that uses the test data...
		}

		fun countRowsInTable(tableName: String): Int {
			return JdbcTestUtils.countRowsInTable(jdbcTemplate, tableName)
		}

		fun assertNumUsers(expected: Int) {
			assertEquals(expected, countRowsInTable("user"),
					"Number of rows in the [user] table.")
		}
	}
----

Note that there is no need to clean up the database after the `usersTest()` method is
run, since any changes made to the database (either within the test method or within the
`/test-data.sql` script) are automatically rolled back by the
`TransactionalTestExecutionListener` (see <<testcontext-tx,transaction management>> for
details).

[[testcontext-executing-sql-declaratively-script-merging]]
====== Merging and Overriding Configuration with `@SqlMergeMode`

As of Spring Framework 5.2, it is possible to merge method-level `@Sql` declarations with
class-level declarations. For example, this allows you to provide the configuration for a
database schema or some common test data once per test class and then provide additional,
use case specific test data per test method. To enable `@Sql` merging, annotate either
your test class or test method with `@SqlMergeMode(MERGE)`. To disable merging for a
specific test method (or specific test subclass), you can switch back to the default mode
via `@SqlMergeMode(OVERRIDE)`. Consult the <<spring-testing-annotation-sqlmergemode,
`@SqlMergeMode` annotation documentation section>> for examples and further details.


[[testcontext-parallel-test-execution]]
==== Parallel Test Execution

Spring Framework 5.0 introduces basic support for executing tests in parallel within a
single JVM when using the Spring TestContext Framework. In general, this means that most
test classes or test methods can be executed in parallel without any changes to test code
or configuration.

TIP: For details on how to set up parallel test execution, see the documentation for your
testing framework, build tool, or IDE.

Keep in mind that the introduction of concurrency into your test suite can result in
unexpected side effects, strange runtime behavior, and tests that fail intermittently or
seemingly randomly. The Spring Team therefore provides the following general guidelines
for when not to execute tests in parallel.

Do not execute tests in parallel if the tests:

* Use Spring's `@DirtiesContext` support.
* Use JUnit 4's `@FixMethodOrder` support or any testing framework feature
  that is designed to ensure that test methods run in a particular order. Note,
  however, that this does not apply if entire test classes are executed in parallel.
* Change the state of shared services or systems such as a database, message broker,
  filesystem, and others. This applies to both in-memory and external systems.

[TIP]
====
If parallel test execution fails with an exception stating that the `ApplicationContext`
for the current test is no longer active, this typically means that the
`ApplicationContext` was removed from the `ContextCache` in a different thread.

This may be due to the use of `@DirtiesContext` or due to automatic eviction from the
`ContextCache`. If `@DirtiesContext` is the culprit, you either need to find a way to
avoid using `@DirtiesContext` or exclude such tests from parallel execution. If the
maximum size of the `ContextCache` has been exceeded, you can increase the maximum size
of the cache. See the discussion on <<testcontext-ctx-management-caching, context caching>>
for details.
====

WARNING: Parallel test execution in the Spring TestContext Framework is only possible if
the underlying `TestContext` implementation provides a copy constructor, as explained in
the javadoc for {api-spring-framework}/test/context/TestContext.html[`TestContext`]. The
`DefaultTestContext` used in Spring provides such a constructor. However, if you use a
third-party library that provides a custom `TestContext` implementation, you need to
verify that it is suitable for parallel test execution.


[[testcontext-support-classes]]
==== TestContext Framework Support Classes

This section describes the various classes that support the Spring TestContext Framework.

[[testcontext-junit4-runner]]
===== Spring JUnit 4 Runner

The Spring TestContext Framework offers full integration with JUnit 4 through a custom
runner (supported on JUnit 4.12 or higher). By annotating test classes with
`@RunWith(SpringJUnit4ClassRunner.class)` or the shorter `@RunWith(SpringRunner.class)`
variant, developers can implement standard JUnit 4-based unit and integration tests and
simultaneously reap the benefits of the TestContext framework, such as support for
loading application contexts, dependency injection of test instances, transactional test
method execution, and so on. If you want to use the Spring TestContext Framework with an
alternative runner (such as JUnit 4's `Parameterized` runner) or third-party runners
(such as the `MockitoJUnitRunner`), you can, optionally, use
<<testcontext-junit4-rules, Spring's support for JUnit rules>> instead.

The following code listing shows the minimal requirements for configuring a test class to
run with the custom Spring `Runner`:

[source,java,indent=0,subs="verbatim,quotes",role="primary"]
.Java
----
	@RunWith(SpringRunner.class)
	@TestExecutionListeners({})
	public class SimpleTest {

		@Test
		public void testMethod() {
			// execute test logic...
		}
	}
----

[source,kotlin,indent=0,subs="verbatim,quotes",role="secondary"]
.Kotlin
----
	@RunWith(SpringRunner::class)
	@TestExecutionListeners
	class SimpleTest {

		@Test
		fun testMethod() {
			// execute test logic...
		}
	}
----

In the preceding example, `@TestExecutionListeners` is configured with an empty list, to
disable the default listeners, which otherwise would require an `ApplicationContext` to
be configured through `@ContextConfiguration`.

[[testcontext-junit4-rules]]
===== Spring JUnit 4 Rules

The `org.springframework.test.context.junit4.rules` package provides the following JUnit
4 rules (supported on JUnit 4.12 or higher):

* `SpringClassRule`
* `SpringMethodRule`

`SpringClassRule` is a JUnit `TestRule` that supports class-level features of the Spring
TestContext Framework, whereas `SpringMethodRule` is a JUnit `MethodRule` that supports
instance-level and method-level features of the Spring TestContext Framework.

In contrast to the `SpringRunner`, Spring's rule-based JUnit support has the advantage of
being independent of any `org.junit.runner.Runner` implementation and can, therefore, be
combined with existing alternative runners (such as JUnit 4's `Parameterized`) or
third-party runners (such as the `MockitoJUnitRunner`).

To support the full functionality of the TestContext framework, you must combine a
`SpringClassRule` with a `SpringMethodRule`. The following example shows the proper way
to declare these rules in an integration test:

[source,java,indent=0,subs="verbatim,quotes",role="primary"]
.Java
----
	// Optionally specify a non-Spring Runner via @RunWith(...)
	@ContextConfiguration
	public class IntegrationTest {

		@ClassRule
		public static final SpringClassRule springClassRule = new SpringClassRule();

		@Rule
		public final SpringMethodRule springMethodRule = new SpringMethodRule();

		@Test
		public void testMethod() {
			// execute test logic...
		}
	}
----

[source,kotlin,indent=0,subs="verbatim,quotes",role="secondary"]
.Kotlin
----
	// Optionally specify a non-Spring Runner via @RunWith(...)
	@ContextConfiguration
	class IntegrationTest {

		@Rule
		val springMethodRule = SpringMethodRule()

		@Test
		fun testMethod() {
			// execute test logic...
		}

		companion object {
			@ClassRule
			val springClassRule = SpringClassRule()
		}
	}
----

[[testcontext-support-classes-junit4]]
===== JUnit 4 Support Classes

The `org.springframework.test.context.junit4` package provides the following support
classes for JUnit 4-based test cases (supported on JUnit 4.12 or higher):

* `AbstractJUnit4SpringContextTests`
* `AbstractTransactionalJUnit4SpringContextTests`

`AbstractJUnit4SpringContextTests` is an abstract base test class that integrates the
Spring TestContext Framework with explicit `ApplicationContext` testing support in a
JUnit 4 environment. When you extend `AbstractJUnit4SpringContextTests`, you can access a
`protected` `applicationContext` instance variable that you can use to perform explicit
bean lookups or to test the state of the context as a whole.

`AbstractTransactionalJUnit4SpringContextTests` is an abstract transactional extension of
`AbstractJUnit4SpringContextTests` that adds some convenience functionality for JDBC
access. This class expects a `javax.sql.DataSource` bean and a
`PlatformTransactionManager` bean to be defined in the `ApplicationContext`. When you
extend `AbstractTransactionalJUnit4SpringContextTests`, you can access a `protected`
`jdbcTemplate` instance variable that you can use to run SQL statements to query the
database. You can use such queries to confirm database state both before and after
running database-related application code, and Spring ensures that such queries run in
the scope of the same transaction as the application code. When used in conjunction with
an ORM tool, be sure to avoid <<testcontext-tx-false-positives, false positives>>.
As mentioned in <<integration-testing-support-jdbc>>,
`AbstractTransactionalJUnit4SpringContextTests` also provides convenience methods that
delegate to methods in `JdbcTestUtils` by using the aforementioned `jdbcTemplate`.
Furthermore, `AbstractTransactionalJUnit4SpringContextTests` provides an
`executeSqlScript(..)` method for running SQL scripts against the configured `DataSource`.

TIP: These classes are a convenience for extension. If you do not want your test classes
to be tied to a Spring-specific class hierarchy, you can configure your own custom test
classes by using `@RunWith(SpringRunner.class)` or <<testcontext-junit4-rules, Spring's
JUnit rules>>.

[[testcontext-junit-jupiter-extension]]
===== SpringExtension for JUnit Jupiter

The Spring TestContext Framework offers full integration with the JUnit Jupiter testing
framework, introduced in JUnit 5. By annotating test classes with
`@ExtendWith(SpringExtension.class)`, you can implement standard JUnit Jupiter-based unit
and integration tests and simultaneously reap the benefits of the TestContext framework,
such as support for loading application contexts, dependency injection of test instances,
transactional test method execution, and so on.

Furthermore, thanks to the rich extension API in JUnit Jupiter, Spring provides the
following features above and beyond the feature set that Spring supports for JUnit 4 and
TestNG:

* Dependency injection for test constructors, test methods, and test lifecycle callback
  methods. See <<testcontext-junit-jupiter-di>> for further details.
* Powerful support for link:https://junit.org/junit5/docs/current/user-guide/#extensions-conditions[conditional
  test execution] based on SpEL expressions, environment variables, system properties,
  and so on. See the documentation for `@EnabledIf` and `@DisabledIf` in
  <<integration-testing-annotations-junit-jupiter>> for further details and examples.
* Custom composed annotations that combine annotations from Spring and JUnit Jupiter. See
  the `@TransactionalDevTestConfig` and `@TransactionalIntegrationTest` examples in
  <<integration-testing-annotations-meta>> for further details.

The following code listing shows how to configure a test class to use the
`SpringExtension` in conjunction with `@ContextConfiguration`:

[source,java,indent=0,subs="verbatim,quotes",role="primary"]
.Java
----
	// Instructs JUnit Jupiter to extend the test with Spring support.
	@ExtendWith(SpringExtension.class)
	// Instructs Spring to load an ApplicationContext from TestConfig.class
	@ContextConfiguration(classes = TestConfig.class)
	class SimpleTests {

		@Test
		void testMethod() {
			// execute test logic...
		}
	}
----

[source,kotlin,indent=0,subs="verbatim,quotes",role="secondary"]
.Kotlin
----
	// Instructs JUnit Jupiter to extend the test with Spring support.
	@ExtendWith(SpringExtension::class)
	// Instructs Spring to load an ApplicationContext from TestConfig::class
	@ContextConfiguration(classes = [TestConfig::class])
	class SimpleTests {

		@Test
		fun testMethod() {
			// execute test logic...
		}
	}
----

Since you can also use annotations in JUnit 5 as meta-annotations, Spring provides the
`@SpringJUnitConfig` and `@SpringJUnitWebConfig` composed annotations to simplify the
configuration of the test `ApplicationContext` and JUnit Jupiter.

The following example uses `@SpringJUnitConfig` to reduce the amount of configuration
used in the previous example:

[source,java,indent=0,subs="verbatim,quotes",role="primary"]
.Java
----
	// Instructs Spring to register the SpringExtension with JUnit
	// Jupiter and load an ApplicationContext from TestConfig.class
	@SpringJUnitConfig(TestConfig.class)
	class SimpleTests {

		@Test
		void testMethod() {
			// execute test logic...
		}
	}
----

[source,kotlin,indent=0,subs="verbatim,quotes",role="secondary"]
.Kotlin
----
	// Instructs Spring to register the SpringExtension with JUnit
	// Jupiter and load an ApplicationContext from TestConfig.class
	@SpringJUnitConfig(TestConfig::class)
	class SimpleTests {

		@Test
		fun testMethod() {
			// execute test logic...
		}
	}
----

Similarly, the following example uses `@SpringJUnitWebConfig` to create a
`WebApplicationContext` for use with JUnit Jupiter:

[source,java,indent=0,subs="verbatim,quotes",role="primary"]
.Java
----
	// Instructs Spring to register the SpringExtension with JUnit
	// Jupiter and load a WebApplicationContext from TestWebConfig.class
	@SpringJUnitWebConfig(TestWebConfig.class)
	class SimpleWebTests {

		@Test
		void testMethod() {
			// execute test logic...
		}
	}
----

[source,kotlin,indent=0,subs="verbatim,quotes",role="secondary"]
.Kotlin
----
	// Instructs Spring to register the SpringExtension with JUnit
	// Jupiter and load a WebApplicationContext from TestWebConfig::class
	@SpringJUnitWebConfig(TestWebConfig::class)
	class SimpleWebTests {

		@Test
		fun testMethod() {
			// execute test logic...
		}
	}
----

See the documentation for `@SpringJUnitConfig` and `@SpringJUnitWebConfig` in
<<integration-testing-annotations-junit-jupiter>> for further details.

[[testcontext-junit-jupiter-di]]
===== Dependency Injection with `SpringExtension`

`SpringExtension` implements the
link:https://junit.org/junit5/docs/current/user-guide/#extensions-parameter-resolution[`ParameterResolver`]
extension API from JUnit Jupiter, which lets Spring provide dependency injection for test
constructors, test methods, and test lifecycle callback methods.

Specifically, `SpringExtension` can inject dependencies from the test's
`ApplicationContext` into test constructors and methods that are annotated with
`@BeforeAll`, `@AfterAll`, `@BeforeEach`, `@AfterEach`, `@Test`, `@RepeatedTest`,
`@ParameterizedTest`, and others.

[[testcontext-junit-jupiter-di-constructor]]
====== Constructor Injection

If a specific parameter in a constructor for a JUnit Jupiter test class is of type
`ApplicationContext` (or a sub-type thereof) or is annotated or meta-annotated with
`@Autowired`, `@Qualifier`, or `@Value`, Spring injects the value for that specific
parameter with the corresponding bean or value from the test's `ApplicationContext`.

Spring can also be configured to autowire all arguments for a test class constructor if
the constructor is considered to be _autowirable_. A constructor is considered to be
autowirable if one of the following conditions is met (in order of precedence).

* The constructor is annotated with `@Autowired`.
* `@TestConstructor` is present or meta-present on the test class with the `autowireMode`
  attribute set to `ALL`.
* The default _test constructor autowire mode_ has been changed to `ALL`.

See <<integration-testing-annotations-testconstructor>> for details on the use of
`@TestConstructor` and how to change the global _test constructor autowire mode_.

WARNING: If the constructor for a test class is considered to be _autowirable_, Spring
assumes the responsibility for resolving arguments for all parameters in the constructor.
Consequently, no other `ParameterResolver` registered with JUnit Jupiter can resolve
parameters for such a constructor.

[WARNING]
====
Constructor injection for test classes must not be used in conjunction with JUnit
Jupiter's `@TestInstance(PER_CLASS)` support if `@DirtiesContext` is used to close the
test's `ApplicationContext` before or after test methods.

The reason is that `@TestInstance(PER_CLASS)` instructs JUnit Jupiter to cache the test
instance between test method invocations. Consequently, the test instance will retain
references to beans that were originally injected from an `ApplicationContext` that has
been subsequently closed. Since the constructor for the test class will only be invoked
once in such scenarios, dependency injection will not occur again, and subsequent tests
will interact with beans from the closed `ApplicationContext` which may result in errors.

To use `@DirtiesContext` with "before test method" or "after test method" modes in
conjunction with `@TestInstance(PER_CLASS)`, one must configure dependencies from Spring
to be supplied via field or setter injection so that they can be re-injected between test
method invocations.
====

In the following example, Spring injects the `OrderService` bean from the
`ApplicationContext` loaded from `TestConfig.class` into the
`OrderServiceIntegrationTests` constructor.

[source,java,indent=0,subs="verbatim,quotes",role="primary"]
.Java
----
	@SpringJUnitConfig(TestConfig.class)
	class OrderServiceIntegrationTests {

		private final OrderService orderService;

		@Autowired
		OrderServiceIntegrationTests(OrderService orderService) {
			this.orderService = orderService;
		}

		// tests that use the injected OrderService
	}
----

[source,kotlin,indent=0,subs="verbatim,quotes",role="secondary"]
.Kotlin
----
	@SpringJUnitConfig(TestConfig::class)
	class OrderServiceIntegrationTests @Autowired constructor(private val orderService: OrderService){
		// tests that use the injected OrderService
	}

----

Note that this feature lets test dependencies be `final` and therefore immutable.

If the `spring.test.constructor.autowire.mode` property is to `all` (see
<<integration-testing-annotations-testconstructor>>), we can omit the declaration of
`@Autowired` on the constructor in the previous example, resulting in the following.

[source,java,indent=0,subs="verbatim,quotes",role="primary"]
.Java
----
	@SpringJUnitConfig(TestConfig.class)
	class OrderServiceIntegrationTests {

		private final OrderService orderService;

		OrderServiceIntegrationTests(OrderService orderService) {
			this.orderService = orderService;
		}

		// tests that use the injected OrderService
	}
----

[source,kotlin,indent=0,subs="verbatim,quotes",role="secondary"]
.Kotlin
----
	@SpringJUnitConfig(TestConfig::class)
	class OrderServiceIntegrationTests(val orderService:OrderService) {
		// tests that use the injected OrderService
	}
----

[[testcontext-junit-jupiter-di-method]]
====== Method Injection

If a parameter in a JUnit Jupiter test method or test lifecycle callback method is of
type `ApplicationContext` (or a sub-type thereof) or is annotated or meta-annotated with
`@Autowired`, `@Qualifier`, or `@Value`, Spring injects the value for that specific
parameter with the corresponding bean from the test's `ApplicationContext`.

In the following example, Spring injects the `OrderService` from the `ApplicationContext`
loaded from `TestConfig.class` into the `deleteOrder()` test method:

[source,java,indent=0,subs="verbatim,quotes",role="primary"]
.Java
----
	@SpringJUnitConfig(TestConfig.class)
	class OrderServiceIntegrationTests {

		@Test
		void deleteOrder(@Autowired OrderService orderService) {
			// use orderService from the test's ApplicationContext
		}
	}
----

[source,kotlin,indent=0,subs="verbatim,quotes",role="secondary"]
.Kotlin
----
	@SpringJUnitConfig(TestConfig::class)
	class OrderServiceIntegrationTests {

		@Test
		fun deleteOrder(@Autowired orderService: OrderService) {
			// use orderService from the test's ApplicationContext
		}
	}
----

Due to the robustness of the `ParameterResolver` support in JUnit Jupiter, you can also
have multiple dependencies injected into a single method, not only from Spring but also
from JUnit Jupiter itself or other third-party extensions.

The following example shows how to have both Spring and JUnit Jupiter inject dependencies
into the `placeOrderRepeatedly()` test method simultaneously.

[source,java,indent=0,subs="verbatim,quotes",role="primary"]
.Java
----
	@SpringJUnitConfig(TestConfig.class)
	class OrderServiceIntegrationTests {

		@RepeatedTest(10)
		void placeOrderRepeatedly(RepetitionInfo repetitionInfo,
				@Autowired OrderService orderService) {

			// use orderService from the test's ApplicationContext
			// and repetitionInfo from JUnit Jupiter
		}
	}
----

[source,kotlin,indent=0,subs="verbatim,quotes",role="secondary"]
.Kotlin
----
	@SpringJUnitConfig(TestConfig::class)
	class OrderServiceIntegrationTests {

		@RepeatedTest(10)
		fun placeOrderRepeatedly(repetitionInfo:RepetitionInfo, @Autowired orderService:OrderService) {

			// use orderService from the test's ApplicationContext
			// and repetitionInfo from JUnit Jupiter
		}
	}
----

Note that the use of `@RepeatedTest` from JUnit Jupiter lets the test method gain access
to the `RepetitionInfo`.

[[testcontext-support-classes-testng]]
===== TestNG Support Classes

The `org.springframework.test.context.testng` package provides the following support
classes for TestNG based test cases:

* `AbstractTestNGSpringContextTests`
* `AbstractTransactionalTestNGSpringContextTests`

`AbstractTestNGSpringContextTests` is an abstract base test class that integrates the
Spring TestContext Framework with explicit `ApplicationContext` testing support in a
TestNG environment. When you extend `AbstractTestNGSpringContextTests`, you can access a
`protected` `applicationContext` instance variable that you can use to perform explicit
bean lookups or to test the state of the context as a whole.

`AbstractTransactionalTestNGSpringContextTests` is an abstract transactional extension of
`AbstractTestNGSpringContextTests` that adds some convenience functionality for JDBC
access. This class expects a `javax.sql.DataSource` bean and a
`PlatformTransactionManager` bean to be defined in the `ApplicationContext`. When you
extend `AbstractTransactionalTestNGSpringContextTests`, you can access a `protected`
`jdbcTemplate` instance variable that you can use to execute SQL statements to query the
database. You can use such queries to confirm database state both before and after
running database-related application code, and Spring ensures that such queries run in
the scope of the same transaction as the application code. When used in conjunction with
an ORM tool, be sure to avoid <<testcontext-tx-false-positives, false positives>>.
As mentioned in <<integration-testing-support-jdbc>>,
`AbstractTransactionalTestNGSpringContextTests` also provides convenience methods that
delegate to methods in `JdbcTestUtils` by using the aforementioned `jdbcTemplate`.
Furthermore, `AbstractTransactionalTestNGSpringContextTests` provides an
`executeSqlScript(..)` method for running SQL scripts against the configured `DataSource`.

TIP: These classes are a convenience for extension. If you do not want your test classes
to be tied to a Spring-specific class hierarchy, you can configure your own custom test
classes by using `@ContextConfiguration`, `@TestExecutionListeners`, and so on and by
manually instrumenting your test class with a `TestContextManager`. See the source code
of `AbstractTestNGSpringContextTests` for an example of how to instrument your test class.



[[spring-mvc-test-framework]]
=== Spring MVC Test Framework

The Spring MVC Test framework provides first class support for testing Spring MVC code
with a fluent API that you can use with JUnit, TestNG, or any other testing framework. It
is built on the {api-spring-framework}/mock/web/package-summary.html[Servlet API mock objects]
from the `spring-test` module and, hence, does not use a running Servlet container. It
uses the `DispatcherServlet` to provide full Spring MVC runtime behavior and provides
support for loading actual Spring configuration with the TestContext framework in
addition to a standalone mode, in which you can manually instantiate controllers and test
them one at a time.

Spring MVC Test also provides client-side support for testing code that uses the
`RestTemplate`. Client-side tests mock the server responses and also do not use a running
server.

TIP: Spring Boot provides an option to write full, end-to-end integration tests that
include a running server. If this is your goal, see the
{doc-spring-boot}/html/boot-features-testing.html#boot-features-testing-spring-boot-applications[Spring Boot reference page].
For more information on the differences between out-of-container and end-to-end
integration tests, see <<spring-mvc-test-vs-end-to-end-integration-tests>>.


[[spring-mvc-test-server]]
==== Server-Side Tests

You can write a plain unit test for a Spring MVC controller by using JUnit or TestNG. To
do so, instantiate the controller, inject it with mocked or stubbed dependencies, and
call its methods (passing `MockHttpServletRequest`, `MockHttpServletResponse`, and
others, as necessary). However, when writing such a unit test, much remains untested: for
example, request mappings, data binding, type conversion, validation, and much more.
Furthermore, other controller methods such as `@InitBinder`, `@ModelAttribute`, and
`@ExceptionHandler` may also be invoked as part of the request processing lifecycle.

The goal of Spring MVC Test is to provide an effective way to test controllers by
performing requests and generating responses through the actual `DispatcherServlet`.

Spring MVC Test builds on the familiar <<mock-objects-servlet, "`mock`" implementations of
the Servlet API>> available in the `spring-test` module. This allows performing requests
and generating responses without the need for running in a Servlet container. For the
most part, everything should work as it does at runtime with a few notable exceptions, as
explained in <<spring-mvc-test-vs-end-to-end-integration-tests>>. The following JUnit
Jupiter-based example uses Spring MVC Test:

[source,java,indent=0,subs="verbatim,quotes",role="primary"]
.Java
----
	import static org.springframework.test.web.servlet.request.MockMvcRequestBuilders.*;
	import static org.springframework.test.web.servlet.result.MockMvcResultMatchers.*;

	@SpringJUnitWebConfig(locations = "test-servlet-context.xml")
	class ExampleTests {

		MockMvc mockMvc;

		@BeforeEach
		void setup(WebApplicationContext wac) {
			this.mockMvc = MockMvcBuilders.webAppContextSetup(wac).build();
		}

		@Test
		void getAccount() throws Exception {
			this.mockMvc.perform(get("/accounts/1")
					.accept(MediaType.APPLICATION_JSON))
				.andExpect(status().isOk())
				.andExpect(content().contentType("application/json"))
				.andExpect(jsonPath("$.name").value("Lee"));
		}
	}
----
[source,kotlin,indent=0,subs="verbatim,quotes",role="secondary"]
.Kotlin
----
	import org.springframework.test.web.servlet.get

	@SpringJUnitWebConfig(locations = ["test-servlet-context.xml"])
	class ExampleTests {

		lateinit var mockMvc: MockMvc

		@BeforeEach
		fun setup(wac: WebApplicationContext) {
			this.mockMvc = MockMvcBuilders.webAppContextSetup(wac).build()
		}

		@Test
		fun getAccount() {
			mockMvc.get("/accounts/1") {
				accept = MediaType.APPLICATION_JSON
			}.andExpect {
				status { isOk }
				content { contentType(MediaType.APPLICATION_JSON) }
				jsonPath("$.name") { value("Lee") }
			}
		}
	}
----

NOTE: A dedicated <<languages.adoc#mockmvc-dsl, MockMvc DSL>> is available in Kotlin

The preceding test relies on the `WebApplicationContext` support of the TestContext
framework to load Spring configuration from an XML configuration file located in the same
package as the test class, but Java-based and Groovy-based configuration are also
supported. See these
https://github.com/spring-projects/spring-framework/tree/master/spring-test/src/test/java/org/springframework/test/web/servlet/samples/context[sample tests].

The `MockMvc` instance is used to perform a `GET` request to `/accounts/1` and verify
that the resulting response has status 200, the content type is `application/json`, and
the response body has a JSON property called `name` with the value `Lee`. The `jsonPath`
syntax is supported through the Jayway https://github.com/jayway/JsonPath[JsonPath
project]. Many other options for verifying the result of the performed request are
discussed later in this document.

[[spring-mvc-test-server-static-imports]]
===== Static Imports

The fluent API in the example from the <<spring-mvc-test-server, preceding section>>
requires a few static imports, such as `MockMvcRequestBuilders.{asterisk}`,
`MockMvcResultMatchers.{asterisk}`, and `MockMvcBuilders.{asterisk}`. An easy way to find
these classes is to search for types that match `MockMvc*`. If you use Eclipse or the
Eclipse-based Spring Tool Suite, be sure to add them as "`favorite static members`" in
the Eclipse preferences under Java -> Editor -> Content Assist -> Favorites. Doing so
lets you use content assist after typing the first character of the static method name.
Other IDEs (such as IntelliJ) may not require any additional configuration. Check the
support for code completion on static members.

[[spring-mvc-test-server-setup-options]]
===== Setup Choices

You have two main options for creating an instance of `MockMvc`. The first is to load
Spring MVC configuration through the TestContext framework, which loads the Spring
configuration and injects a `WebApplicationContext` into the test to use to build a
`MockMvc` instance. The following example shows how to do so:

[source,java,indent=0,subs="verbatim,quotes",role="primary"]
.Java
----
	@SpringJUnitWebConfig(locations = "my-servlet-context.xml")
	class MyWebTests {

		MockMvc mockMvc;

		@BeforeEach
		void setup(WebApplicationContext wac) {
			this.mockMvc = MockMvcBuilders.webAppContextSetup(this.wac).build();
		}

		// ...

	}
----

[source,kotlin,indent=0,subs="verbatim,quotes",role="secondary"]
.Kotlin
----
	@SpringJUnitWebConfig(locations = ["my-servlet-context.xml"])
	class MyWebTests {

		lateinit var mockMvc: MockMvc

		@BeforeEach
		fun setup(wac: WebApplicationContext) {
			mockMvc = MockMvcBuilders.webAppContextSetup(wac).build()
		}

		// ...

	}
----

Your second option is to manually create a controller instance without loading Spring
configuration. Instead, basic default configuration, roughly comparable to that of the
MVC JavaConfig or the MVC namespace, is automatically created. You can customize it to a
degree. The following example shows how to do so:

[source,java,indent=0,subs="verbatim,quotes",role="primary"]
.Java
----
	class MyWebTests {

		MockMvc mockMvc;

		@BeforeEach
		void setup() {
			this.mockMvc = MockMvcBuilders.standaloneSetup(new AccountController()).build();
		}

		// ...

	}
----

[source,kotlin,indent=0,subs="verbatim,quotes",role="secondary"]
.Kotlin
----
	class MyWebTests {

		lateinit var mockMvc : MockMvc

		@BeforeEach
		fun setup() {
			mockMvc = MockMvcBuilders.standaloneSetup(AccountController()).build()
		}

		// ...

	}
----

Which setup option should you use?

The `webAppContextSetup` loads your actual Spring MVC configuration, resulting in a more
complete integration test. Since the TestContext framework caches the loaded Spring
configuration, it helps keep tests running fast, even as you introduce more tests in your
test suite. Furthermore, you can inject mock services into controllers through Spring
configuration to remain focused on testing the web layer. The following example declares
a mock service with Mockito:

[source,xml,indent=0,subs="verbatim,quotes"]
----
	<bean id="accountService" class="org.mockito.Mockito" factory-method="mock">
		<constructor-arg value="org.example.AccountService"/>
	</bean>
----

You can then inject the mock service into the test to set up and verify your
expectations, as the following example shows:

[source,java,indent=0,subs="verbatim,quotes",role="primary"]
.Java
----
	@SpringJUnitWebConfig(locations = "test-servlet-context.xml")
	class AccountTests {

		@Autowired
		AccountService accountService;

		MockMvc mockMvc;

		@BeforeEach
		void setup(WebApplicationContext wac) {
			this.mockMvc = MockMvcBuilders.webAppContextSetup(wac).build();
		}

		// ...

	}
----
[source,kotlin,indent=0,subs="verbatim,quotes",role="secondary"]
.Kotlin
----
	@SpringJUnitWebConfig(locations = ["test-servlet-context.xml"])
	class AccountTests {

		@Autowired
		lateinit var accountService: AccountService

		lateinit mockMvc: MockMvc

		@BeforeEach
		fun setup(wac: WebApplicationContext) {
			mockMvc = MockMvcBuilders.webAppContextSetup(wac).build()
		}

		// ...

	}
----

The `standaloneSetup`, on the other hand, is a little closer to a unit test. It tests one
controller at a time. You can manually inject the controller with mock dependencies, and
it does not involve loading Spring configuration. Such tests are more focused on style
and make it easier to see which controller is being tested, whether any specific Spring
MVC configuration is required to work, and so on. The `standaloneSetup` is also a very
convenient way to write ad-hoc tests to verify specific behavior or to debug an issue.

As with most "`integration versus unit testing`" debates, there is no right or wrong
answer. However, using the `standaloneSetup` does imply the need for additional
`webAppContextSetup` tests in order to verify your Spring MVC configuration.
Alternatively, you can write all your tests with `webAppContextSetup`, in order to always
test against your actual Spring MVC configuration.

[[spring-mvc-test-server-setup-steps]]
===== Setup Features

No matter which MockMvc builder you use, all `MockMvcBuilder` implementations provide
some common and very useful features. For example, you can declare an `Accept` header for
all requests and expect a status of 200 as well as a `Content-Type` header in all
responses, as follows:

[source,java,indent=0,subs="verbatim,quotes",role="primary"]
.Java
----
	// static import of MockMvcBuilders.standaloneSetup

	MockMvc mockMvc = standaloneSetup(new MusicController())
		.defaultRequest(get("/").accept(MediaType.APPLICATION_JSON))
		.alwaysExpect(status().isOk())
		.alwaysExpect(content().contentType("application/json;charset=UTF-8"))
		.build();
----

[source,kotlin,indent=0,subs="verbatim,quotes",role="secondary"]
.Kotlin
----
	// Not possible in Kotlin until https://youtrack.jetbrains.com/issue/KT-22208 is fixed
----

In addition, third-party frameworks (and applications) can pre-package setup
instructions, such as those in a `MockMvcConfigurer`. The Spring Framework has one such
built-in implementation that helps to save and re-use the HTTP session across requests.
You can use it as follows:

[source,java,indent=0,subs="verbatim,quotes",role="primary"]
.Java
----
	// static import of SharedHttpSessionConfigurer.sharedHttpSession

	MockMvc mockMvc = MockMvcBuilders.standaloneSetup(new TestController())
			.apply(sharedHttpSession())
			.build();

	// Use mockMvc to perform requests...
----

[source,kotlin,indent=0,subs="verbatim,quotes",role="secondary"]
.Kotlin
----
	// Not possible in Kotlin until https://youtrack.jetbrains.com/issue/KT-22208 is fixed
----

See the javadoc for
{api-spring-framework}/test/web/servlet/setup/ConfigurableMockMvcBuilder.html[`ConfigurableMockMvcBuilder`]
for a list of all MockMvc builder features or use the IDE to explore the available options.

[[spring-mvc-test-server-performing-requests]]
===== Performing Requests

You can perform requests that use any HTTP method, as the following example shows:

[source,java,indent=0,subs="verbatim,quotes",role="primary"]
.Java
----
	mockMvc.perform(post("/hotels/{id}", 42).accept(MediaType.APPLICATION_JSON));
----

[source,kotlin,indent=0,subs="verbatim,quotes",role="secondary"]
.Kotlin
----
	import org.springframework.test.web.servlet.post

	mockMvc.post("/hotels/{id}", 42) {
		accept = MediaType.APPLICATION_JSON
	}
----

You can also perform file upload requests that internally use
`MockMultipartHttpServletRequest` so that there is no actual parsing of a multipart
request. Rather, you have to set it up to be similar to the following example:

[source,java,indent=0,subs="verbatim,quotes",role="primary"]
.Java
----
	mockMvc.perform(multipart("/doc").file("a1", "ABC".getBytes("UTF-8")));
----

[source,kotlin,indent=0,subs="verbatim,quotes",role="secondary"]
.Kotlin
----
	import org.springframework.test.web.servlet.multipart

	mockMvc.multipart("/doc") {
		file("a1", "ABC".toByteArray(charset("UTF8")))
	}
----

You can specify query parameters in URI template style, as the following example shows:

[source,java,indent=0,subs="verbatim,quotes",role="primary"]
.Java
----
	mockMvc.perform(get("/hotels?thing={thing}", "somewhere"));
----
[source,kotlin,indent=0,subs="verbatim,quotes",role="secondary"]
.Kotlin
----
	mockMvc.get("/hotels?thing={thing}", "somewhere")
----

You can also add Servlet request parameters that represent either query or form
parameters, as the following example shows:

[source,java,indent=0,subs="verbatim,quotes",role="primary"]
.Java
----
	mockMvc.perform(get("/hotels").param("thing", "somewhere"));
----
[source,kotlin,indent=0,subs="verbatim,quotes",role="secondary"]
.Kotlin
----
	import org.springframework.test.web.servlet.get

	mockMvc.get("/hotels") {
		param("thing", "somewhere")
	}
----

If application code relies on Servlet request parameters and does not check the query
string explicitly (as is most often the case), it does not matter which option you use.
Keep in mind, however, that query parameters provided with the URI template are decoded
while request parameters provided through the `param(...)` method are expected to already
be decoded.

In most cases, it is preferable to leave the context path and the Servlet path out of the
request URI. If you must test with the full request URI, be sure to set the `contextPath`
and `servletPath` accordingly so that request mappings work, as the following example
shows:

[source,java,indent=0,subs="verbatim,quotes",role="primary"]
.Java
----
	mockMvc.perform(get("/app/main/hotels/{id}").contextPath("/app").servletPath("/main"))
----
[source,kotlin,indent=0,subs="verbatim,quotes",role="secondary"]
.Kotlin
----
	import org.springframework.test.web.servlet.get

	mockMvc.get("/app/main/hotels/{id}") {
		contextPath = "/app"
		servletPath = "/main"
	}
----

In the preceding example, it would be cumbersome to set the `contextPath` and
`servletPath` with every performed request. Instead, you can set up default request
properties, as the following example shows:

[source,java,indent=0,subs="verbatim,quotes",role="primary"]
.Java
----
	class MyWebTests {

		MockMvc mockMvc;

		@BeforeEach
		void setup() {
			mockMvc = standaloneSetup(new AccountController())
				.defaultRequest(get("/")
				.contextPath("/app").servletPath("/main")
				.accept(MediaType.APPLICATION_JSON)).build();
		}
	}
----
[source,kotlin,indent=0,subs="verbatim,quotes",role="secondary"]
.Kotlin
----
	// Not possible in Kotlin until https://youtrack.jetbrains.com/issue/KT-22208 is fixed
----

The preceding properties affect every request performed through the `MockMvc` instance.
If the same property is also specified on a given request, it overrides the default
value. That is why the HTTP method and URI in the default request do not matter, since
they must be specified on every request.

[[spring-mvc-test-server-defining-expectations]]
===== Defining Expectations

You can define expectations by appending one or more `.andExpect(..)` calls after
performing a request, as the following example shows:

[source,java,indent=0,subs="verbatim,quotes",role="primary"]
.Java
----
	mockMvc.perform(get("/accounts/1")).andExpect(status().isOk());
----

[source,kotlin,indent=0,subs="verbatim,quotes",role="secondary"]
.Kotlin
----
	import org.springframework.test.web.servlet.get

	mockMvc.get("/accounts/1").andExpect {
		status().isOk()
	}
----

`MockMvcResultMatchers.*` provides a number of expectations, some of which are further
nested with more detailed expectations.

Expectations fall in two general categories. The first category of assertions verifies
properties of the response (for example, the response status, headers, and content).
These are the most important results to assert.

The second category of assertions goes beyond the response. These assertions let you
inspect Spring MVC specific aspects, such as which controller method processed the
request, whether an exception was raised and handled, what the content of the model is,
what view was selected, what flash attributes were added, and so on. They also let you
inspect Servlet specific aspects, such as request and session attributes.

The following test asserts that binding or validation failed:

[source,java,indent=0,subs="verbatim,quotes",role="primary"]
.Java
----
	mockMvc.perform(post("/persons"))
		.andExpect(status().isOk())
		.andExpect(model().attributeHasErrors("person"));
----

[source,kotlin,indent=0,subs="verbatim,quotes",role="secondary"]
.Kotlin
----
	import org.springframework.test.web.servlet.post

	mockMvc.post("/persons").andExpect {
		status().isOk()
		model {
			attributeHasErrors("person")
		}
	}
----

Many times, when writing tests, it is useful to dump the results of the performed
request. You can do so as follows, where `print()` is a static import from
`MockMvcResultHandlers`:

[source,java,indent=0,subs="verbatim,quotes",role="primary"]
.Java
----
	mockMvc.perform(post("/persons"))
		.andDo(print())
		.andExpect(status().isOk())
		.andExpect(model().attributeHasErrors("person"));
----

[source,kotlin,indent=0,subs="verbatim,quotes",role="secondary"]
.Kotlin
----
	import org.springframework.test.web.servlet.post

	mockMvc.post("/persons").andDo {
			print()
		}.andExpect {
			status().isOk()
			model {
				attributeHasErrors("person")
			}
		}
----

As long as request processing does not cause an unhandled exception, the `print()` method
prints all the available result data to `System.out`. Spring Framework 4.2 introduced a
`log()` method and two additional variants of the `print()` method, one that accepts an
`OutputStream` and one that accepts a `Writer`. For example, invoking `print(System.err)`
prints the result data to `System.err`, while invoking `print(myWriter)` prints the
result data to a custom writer. If you want to have the result data logged instead of
printed, you can invoke the `log()` method, which logs the result data as a single
`DEBUG` message under the `org.springframework.test.web.servlet.result` logging category.

In some cases, you may want to get direct access to the result and verify something that
cannot be verified otherwise. This can be achieved by appending `.andReturn()` after all
other expectations, as the following example shows:

[source,java,indent=0,subs="verbatim,quotes",role="primary"]
.Java
----
	MvcResult mvcResult = mockMvc.perform(post("/persons")).andExpect(status().isOk()).andReturn();
	// ...
----

[source,kotlin,indent=0,subs="verbatim,quotes",role="secondary"]
.Kotlin
----
	var mvcResult = mockMvc.post("/persons").andExpect { status().isOk() }.andReturn()
	// ...
----

If all tests repeat the same expectations, you can set up common expectations once when
building the `MockMvc` instance, as the following example shows:

[source,java,indent=0,subs="verbatim,quotes",role="primary"]
.Java
----
	standaloneSetup(new SimpleController())
		.alwaysExpect(status().isOk())
		.alwaysExpect(content().contentType("application/json;charset=UTF-8"))
		.build()
----
[source,kotlin,indent=0,subs="verbatim,quotes",role="secondary"]
.Kotlin
----
	// Not possible in Kotlin until https://youtrack.jetbrains.com/issue/KT-22208 is fixed
----

Note that common expectations are always applied and cannot be overridden without
creating a separate `MockMvc` instance.

When a JSON response content contains hypermedia links created with
https://github.com/spring-projects/spring-hateoas[Spring HATEOAS], you can verify the
resulting links by using JsonPath expressions, as the following example shows:

[source,java,indent=0,subs="verbatim,quotes",role="primary"]
.Java
----
	mockMvc.perform(get("/people").accept(MediaType.APPLICATION_JSON))
		.andExpect(jsonPath("$.links[?(@.rel == 'self')].href").value("http://localhost:8080/people"));
----

[source,kotlin,indent=0,subs="verbatim,quotes",role="secondary"]
.Kotlin
----
	mockMvc.get("/people") {
		accept(MediaType.APPLICATION_JSON)
	}.andExpect {
		jsonPath("$.links[?(@.rel == 'self')].href") {
			value("http://localhost:8080/people")
		}
	}
----

When XML response content contains hypermedia links created with
https://github.com/spring-projects/spring-hateoas[Spring HATEOAS], you can verify the
resulting links by using XPath expressions:

[source,java,indent=0,subs="verbatim,quotes",role="primary"]
.Java
----
	Map<String, String> ns = Collections.singletonMap("ns", "http://www.w3.org/2005/Atom");
	mockMvc.perform(get("/handle").accept(MediaType.APPLICATION_XML))
		.andExpect(xpath("/person/ns:link[@rel='self']/@href", ns).string("http://localhost:8080/people"));
----

[source,kotlin,indent=0,subs="verbatim,quotes",role="secondary"]
.Kotlin
----
	val ns = mapOf("ns" to "http://www.w3.org/2005/Atom")
	mockMvc.get("/handle") {
		accept(MediaType.APPLICATION_XML)
	}.andExpect {
		xpath("/person/ns:link[@rel='self']/@href", ns) {
			string("http://localhost:8080/people")
		}
	}
----

[[spring-mvc-test-async-requests]]
===== Async Requests

Servlet 3.0 asynchronous requests,
<<web.adoc#mvc-ann-async,supported in Spring MVC>>, work by exiting the Servlet container
thread and allowing the application to compute the response asynchronously, after which
an async dispatch is made to complete processing on a Servlet container thread.

In Spring MVC Test, async requests can be tested by asserting the produced async value
first, then manually performing the async dispatch, and finally verifying the response.
Below is an example test for controller methods that return `DeferredResult`, `Callable`,
or reactive type such as Reactor `Mono`:

[source,java,indent=0,subs="verbatim,quotes",role="primary"]
.Java
----
	@Test
	void test() throws Exception {
        MvcResult mvcResult = this.mockMvc.perform(get("/path"))
                .andExpect(status().isOk()) <1>
                .andExpect(request().asyncStarted()) <2>
                .andExpect(request().asyncResult("body")) <3>
                .andReturn();

        this.mockMvc.perform(asyncDispatch(mvcResult)) <4>
                .andExpect(status().isOk()) <5>
                .andExpect(content().string("body"));
    }
----
<1> Check response status is still unchanged
<2> Async processing must have started
<3> Wait and assert the async result
<4> Manually perform an ASYNC dispatch (as there is no running container)
<5> Verify the final response

[source,kotlin,indent=0,subs="verbatim,quotes",role="secondary"]
.Kotlin
----
	@Test
	fun test() {
		var mvcResult = mockMvc.get("/path").andExpect {
			status().isOk() // <1>
			request { asyncStarted() } // <2>
			// TODO Remove unused generic parameter
			request { asyncResult<Nothing>("body") } // <3>
		}.andReturn()


		mockMvc.perform(asyncDispatch(mvcResult)) // <4>
				.andExpect {
					status().isOk() // <5>
					content().string("body")
				}
	}
----
<1> Check response status is still unchanged
<2> Async processing must have started
<3> Wait and assert the async result
<4> Manually perform an ASYNC dispatch (as there is no running container)
<5> Verify the final response


[[spring-mvc-test-vs-streaming-response]]
===== Streaming Responses

There are no options built into Spring MVC Test for container-less testing of streaming
responses. Applications that make use of
<<web.adoc#mvc-ann-async-http-streaming,Spring MVC streaming>> options can use the
<<testing.adoc#webtestclient-stream,WebTestClient>> to perform end-to-end, integration
tests against a running server. This is also supported in Spring Boot where you can
https://docs.spring.io/spring-boot/docs/current/reference/htmlsingle/#boot-features-testing-spring-boot-applications-testing-with-running-server[test a running server]
with `WebTestClient`. One extra advantage is the ability to use the `StepVerifier` from
project Reactor that allows declaring expectations on a stream of data.


[[spring-mvc-test-server-filters]]
===== Filter Registrations

When setting up a `MockMvc` instance, you can register one or more Servlet `Filter`
instances, as the following example shows:

[source,java,indent=0,subs="verbatim,quotes",role="primary"]
.Java
----
	mockMvc = standaloneSetup(new PersonController()).addFilters(new CharacterEncodingFilter()).build();
----
[source,kotlin,indent=0,subs="verbatim,quotes",role="secondary"]
.Kotlin
----
	// Not possible in Kotlin until https://youtrack.jetbrains.com/issue/KT-22208 is fixed
----

Registered filters are invoked through the `MockFilterChain` from `spring-test`, and the
last filter delegates to the `DispatcherServlet`.


[[spring-mvc-test-vs-end-to-end-integration-tests]]
===== Spring MVC Test vs End-to-End Tests

Spring MVC Test is built on Servlet API mock implementations from the
`spring-test` module and does not rely on a running container. Therefore, there are
some differences when compared to full end-to-end integration tests with an actual
client and a live server running.

The easiest way to think about this is by starting with a blank `MockHttpServletRequest`.
Whatever you add to it is what the request becomes. Things that may catch you by surprise
are that there is no context path by default; no `jsessionid` cookie; no forwarding,
error, or async dispatches; and, therefore, no actual JSP rendering. Instead,
"`forwarded`" and "`redirected`" URLs are saved in the `MockHttpServletResponse` and can
be asserted with expectations.

This means that, if you use JSPs, you can verify the JSP page to which the request was
forwarded, but no HTML is rendered. In other words, the JSP is not invoked. Note,
however, that all other rendering technologies that do not rely on forwarding, such as
Thymeleaf and Freemarker, render HTML to the response body as expected. The same is true
for rendering JSON, XML, and other formats through `@ResponseBody` methods.

Alternatively, you may consider the full end-to-end integration testing support from
Spring Boot with `@WebIntegrationTest`. See the
{doc-spring-boot}/html/boot-features-testing.html#boot-features-testing-spring-boot-applications[Spring Boot Reference Guide].

There are pros and cons for each approach. The options provided in Spring MVC Test are
different stops on the scale from classic unit testing to full integration testing. To be
certain, none of the options in Spring MVC Test fall under the category of classic unit
testing, but they are a little closer to it. For example, you can isolate the web layer
by injecting mocked services into controllers, in which case you are testing the web
layer only through the `DispatcherServlet` but with actual Spring configuration, as you
might test the data access layer in isolation from the layers above it. Also, you can use
the stand-alone setup, focusing on one controller at a time and manually providing the
configuration required to make it work.

Another important distinction when using Spring MVC Test is that, conceptually, such
tests are the server-side, so you can check what handler was used, if an exception was
handled with a HandlerExceptionResolver, what the content of the model is, what binding
errors there were, and other details. That means that it is easier to write expectations,
since the server is not a black box, as it is when testing it through an actual HTTP
client. This is generally an advantage of classic unit testing: It is easier to write,
reason about, and debug but does not replace the need for full integration tests. At the
same time, it is important not to lose sight of the fact that the response is the most
important thing to check. In short, there is room here for multiple styles and strategies
of testing even within the same project.

[[spring-mvc-test-server-resources]]
===== Further Examples

The framework's own tests include
https://github.com/spring-projects/spring-framework/tree/master/spring-test/src/test/java/org/springframework/test/web/servlet/samples[many
sample tests] intended to show how to use Spring MVC Test. You can browse these examples
for further ideas. Also, the
https://github.com/spring-projects/spring-mvc-showcase[`spring-mvc-showcase`] project has
full test coverage based on Spring MVC Test.


[[spring-mvc-test-server-htmlunit]]
==== HtmlUnit Integration

Spring provides integration between <<spring-mvc-test-server, MockMvc>> and
http://htmlunit.sourceforge.net/[HtmlUnit]. This simplifies performing end-to-end testing
when using HTML-based views. This integration lets you:

* Easily test HTML pages by using tools such as
  http://htmlunit.sourceforge.net/[HtmlUnit],
  https://www.seleniumhq.org[WebDriver], and
  http://www.gebish.org/manual/current/#spock-junit-testng[Geb] without the need to
  deploy to a Servlet container.
* Test JavaScript within pages.
* Optionally, test using mock services to speed up testing.
* Share logic between in-container end-to-end tests and out-of-container integration tests.

NOTE: MockMvc works with templating technologies that do not rely on a Servlet Container
(for example, Thymeleaf, FreeMarker, and others), but it does not work with JSPs, since
they rely on the Servlet container.

[[spring-mvc-test-server-htmlunit-why]]
===== Why HtmlUnit Integration?

The most obvious question that comes to mind is "`Why do I need this?`" The answer is
best found by exploring a very basic sample application. Assume you have a Spring MVC web
application that supports CRUD operations on a `Message` object. The application also
supports paging through all messages. How would you go about testing it?

With Spring MVC Test, we can easily test if we are able to create a `Message`, as follows:

[source,java,indent=0,subs="verbatim,quotes",role="primary"]
.Java
----
	MockHttpServletRequestBuilder createMessage = post("/messages/")
			.param("summary", "Spring Rocks")
			.param("text", "In case you didn't know, Spring Rocks!");

	mockMvc.perform(createMessage)
			.andExpect(status().is3xxRedirection())
			.andExpect(redirectedUrl("/messages/123"));
----
[source,kotlin,indent=0,subs="verbatim,quotes",role="secondary"]
.Kotlin
----
	@Test
	fun test() {
		mockMvc.post("/messages/") {
			param("summary", "Spring Rocks")
			param("text", "In case you didn't know, Spring Rocks!")
		}.andExpect {
			status().is3xxRedirection()
			redirectedUrl("/messages/123")
		}
	}
----

What if we want to test the form view that lets us create the message? For example,
assume our form looks like the following snippet:

[source,xml,indent=0]
----
	<form id="messageForm" action="/messages/" method="post">
		<div class="pull-right"><a href="/messages/">Messages</a></div>

		<label for="summary">Summary</label>
		<input type="text" class="required" id="summary" name="summary" value="" />

		<label for="text">Message</label>
		<textarea id="text" name="text"></textarea>

		<div class="form-actions">
			<input type="submit" value="Create" />
		</div>
	</form>
----

How do we ensure that our form produce the correct request to create a new message? A
naive attempt might resemble the following:

[source,java,indent=0,subs="verbatim,quotes",role="primary"]
.Java
----
	mockMvc.perform(get("/messages/form"))
			.andExpect(xpath("//input[@name='summary']").exists())
			.andExpect(xpath("//textarea[@name='text']").exists());
----

[source,kotlin,indent=0,subs="verbatim,quotes",role="secondary"]
.Kotlin
----
	mockMvc.get("/messages/form").andExpect {
		xpath("//input[@name='summary']") { exists() }
		xpath("//textarea[@name='text']") { exists() }
	}
----

This test has some obvious drawbacks. If we update our controller to use the parameter
`message` instead of `text`, our form test continues to pass, even though the HTML form
is out of synch with the controller. To resolve this we can combine our two tests, as
follows:

[[spring-mvc-test-server-htmlunit-mock-mvc-test]]
[source,java,indent=0,subs="verbatim,quotes",role="primary"]
.Java
----
	String summaryParamName = "summary";
	String textParamName = "text";
	mockMvc.perform(get("/messages/form"))
			.andExpect(xpath("//input[@name='" + summaryParamName + "']").exists())
			.andExpect(xpath("//textarea[@name='" + textParamName + "']").exists());

	MockHttpServletRequestBuilder createMessage = post("/messages/")
			.param(summaryParamName, "Spring Rocks")
			.param(textParamName, "In case you didn't know, Spring Rocks!");

	mockMvc.perform(createMessage)
			.andExpect(status().is3xxRedirection())
			.andExpect(redirectedUrl("/messages/123"));
----

[source,kotlin,indent=0,subs="verbatim,quotes",role="secondary"]
.Kotlin
----
	val summaryParamName = "summary";
	val textParamName = "text";
	mockMvc.get("/messages/form").andExpect {
		xpath("//input[@name='$summaryParamName']") { exists() }
		xpath("//textarea[@name='$textParamName']") { exists() }
	}
	mockMvc.post("/messages/") {
		param(summaryParamName, "Spring Rocks")
		param(textParamName, "In case you didn't know, Spring Rocks!")
	}.andExpect {
		status().is3xxRedirection()
		redirectedUrl("/messages/123")
	}
----

This would reduce the risk of our test incorrectly passing, but there are still some
problems:

* What if we have multiple forms on our page? Admittedly, we could update our XPath
  expressions, but they get more complicated as we take more factors into account: Are
  the fields the correct type? Are the fields enabled? And so on.
* Another issue is that we are doing double the work we would expect. We must first
  verify the view, and then we submit the view with the same parameters we just verified.
  Ideally, this could be done all at once.
* Finally, we still cannot account for some things. For example, what if the form has
  JavaScript validation that we wish to test as well?

The overall problem is that testing a web page does not involve a single interaction.
Instead, it is a combination of how the user interacts with a web page and how that web
page interacts with other resources. For example, the result of a form view is used as
the input to a user for creating a message. In addition, our form view can potentially
use additional resources that impact the behavior of the page, such as JavaScript
validation.

[[spring-mvc-test-server-htmlunit-why-integration]]
====== Integration Testing to the Rescue?

To resolve the issues mentioned earlier, we could perform end-to-end integration testing,
but this has some drawbacks. Consider testing the view that lets us page through the
messages. We might need the following tests:

* Does our page display a notification to the user to indicate that no results are
  available when the messages are empty?
* Does our page properly display a single message?
* Does our page properly support paging?

To set up these tests, we need to ensure our database contains the proper messages. This
leads to a number of additional challenges:

* Ensuring the proper messages are in the database can be tedious. (Consider foreign key
  constraints.)
* Testing can become slow, since each test would need to ensure that the database is in
  the correct state.
* Since our database needs to be in a specific state, we cannot run tests in parallel.
* Performing assertions on such items as auto-generated ids, timestamps, and others can
  be difficult.

These challenges do not mean that we should abandon end-to-end integration testing
altogether. Instead, we can reduce the number of end-to-end integration tests by
refactoring our detailed tests to use mock services that run much faster, more reliably,
and without side effects. We can then implement a small number of true end-to-end
integration tests that validate simple workflows to ensure that everything works together
properly.

[[spring-mvc-test-server-htmlunit-why-mockmvc]]
====== Enter HtmlUnit Integration

So how can we achieve a balance between testing the interactions of our pages and still
retain good performance within our test suite? The answer is: "`By integrating MockMvc
with HtmlUnit.`"

[[spring-mvc-test-server-htmlunit-options]]
====== HtmlUnit Integration Options

You have a number of options when you want to integrate MockMvc with HtmlUnit:

* <<spring-mvc-test-server-htmlunit-mah,MockMvc and HtmlUnit>>: Use this option if you
  want to use the raw HtmlUnit libraries.
* <<spring-mvc-test-server-htmlunit-webdriver,MockMvc and WebDriver>>: Use this option to
  ease development and reuse code between integration and end-to-end testing.
* <<spring-mvc-test-server-htmlunit-geb,MockMvc and Geb>>: Use this option if you want to
  use Groovy for testing, ease development, and reuse code between integration and
  end-to-end testing.

[[spring-mvc-test-server-htmlunit-mah]]
===== MockMvc and HtmlUnit

This section describes how to integrate MockMvc and HtmlUnit. Use this option if you want
to use the raw HtmlUnit libraries.

[[spring-mvc-test-server-htmlunit-mah-setup]]
====== MockMvc and HtmlUnit Setup

First, make sure that you have included a test dependency on
`net.sourceforge.htmlunit:htmlunit`. In order to use HtmlUnit with Apache HttpComponents
4.5+, you need to use HtmlUnit 2.18 or higher.

We can easily create an HtmlUnit `WebClient` that integrates with MockMvc by using the
`MockMvcWebClientBuilder`, as follows:

[source,java,indent=0,subs="verbatim,quotes",role="primary"]
.Java
----
	WebClient webClient;

	@BeforeEach
	void setup(WebApplicationContext context) {
		webClient = MockMvcWebClientBuilder
				.webAppContextSetup(context)
				.build();
	}
----

[source,kotlin,indent=0,subs="verbatim,quotes",role="secondary"]
.Kotlin
----
	lateinit var webClient: WebClient

	@BeforeEach
	fun setup(context: WebApplicationContext) {
		webClient = MockMvcWebClientBuilder
				.webAppContextSetup(context)
				.build()
	}
----

NOTE: This is a simple example of using `MockMvcWebClientBuilder`. For advanced usage,
see <<spring-mvc-test-server-htmlunit-mah-advanced-builder>>.

This ensures that any URL that references `localhost` as the server is directed to our
`MockMvc` instance without the need for a real HTTP connection. Any other URL is
requested by using a network connection, as normal. This lets us easily test the use of
CDNs.

[[spring-mvc-test-server-htmlunit-mah-usage]]
====== MockMvc and HtmlUnit Usage

Now we can use HtmlUnit as we normally would but without the need to deploy our
application to a Servlet container. For example, we can request the view to create a
message with the following:

[source,java,indent=0,subs="verbatim,quotes",role="primary"]
.Java
----
	HtmlPage createMsgFormPage = webClient.getPage("http://localhost/messages/form");
----

[source,kotlin,indent=0,subs="verbatim,quotes",role="secondary"]
.Kotlin
----
	val createMsgFormPage = webClient.getPage("http://localhost/messages/form")
----

NOTE: The default context path is `""`. Alternatively, we can specify the context path,
as described in <<spring-mvc-test-server-htmlunit-mah-advanced-builder>>.

Once we have a reference to the `HtmlPage`, we can then fill out the form and submit it
to create a message, as the following example shows:

[source,java,indent=0,subs="verbatim,quotes",role="primary"]
.Java
----
	HtmlForm form = createMsgFormPage.getHtmlElementById("messageForm");
	HtmlTextInput summaryInput = createMsgFormPage.getHtmlElementById("summary");
	summaryInput.setValueAttribute("Spring Rocks");
	HtmlTextArea textInput = createMsgFormPage.getHtmlElementById("text");
	textInput.setText("In case you didn't know, Spring Rocks!");
	HtmlSubmitInput submit = form.getOneHtmlElementByAttribute("input", "type", "submit");
	HtmlPage newMessagePage = submit.click();
----
[source,kotlin,indent=0,subs="verbatim,quotes",role="secondary"]
.Kotlin
----
	val form = createMsgFormPage.getHtmlElementById("messageForm")
	val summaryInput = createMsgFormPage.getHtmlElementById("summary")
	summaryInput.setValueAttribute("Spring Rocks")
	val textInput = createMsgFormPage.getHtmlElementById("text")
	textInput.setText("In case you didn't know, Spring Rocks!")
	val submit = form.getOneHtmlElementByAttribute("input", "type", "submit")
	val newMessagePage = submit.click()
----

Finally, we can verify that a new message was created successfully. The following
assertions use the https://joel-costigliola.github.io/assertj/[AssertJ] library:

[source,java,indent=0,subs="verbatim,quotes",role="primary"]
.Java
----
	assertThat(newMessagePage.getUrl().toString()).endsWith("/messages/123");
	String id = newMessagePage.getHtmlElementById("id").getTextContent();
	assertThat(id).isEqualTo("123");
	String summary = newMessagePage.getHtmlElementById("summary").getTextContent();
	assertThat(summary).isEqualTo("Spring Rocks");
	String text = newMessagePage.getHtmlElementById("text").getTextContent();
	assertThat(text).isEqualTo("In case you didn't know, Spring Rocks!");
----
[source,kotlin,indent=0,subs="verbatim,quotes",role="secondary"]
.Kotlin
----
	assertThat(newMessagePage.getUrl().toString()).endsWith("/messages/123")
	val id = newMessagePage.getHtmlElementById("id").getTextContent()
	assertThat(id).isEqualTo("123")
	val summary = newMessagePage.getHtmlElementById("summary").getTextContent()
	assertThat(summary).isEqualTo("Spring Rocks")
	val text = newMessagePage.getHtmlElementById("text").getTextContent()
	assertThat(text).isEqualTo("In case you didn't know, Spring Rocks!")
----

The preceding code improves on our
<<spring-mvc-test-server-htmlunit-mock-mvc-test, MockMvc test>> in a number of ways.
First, we no longer have to explicitly verify our form and then create a request that
looks like the form. Instead, we request the form, fill it out, and submit it, thereby
significantly reducing the overhead.

Another important factor is that http://htmlunit.sourceforge.net/javascript.html[HtmlUnit
uses the Mozilla Rhino engine] to evaluate JavaScript. This means that we can also test
the behavior of JavaScript within our pages.

See the http://htmlunit.sourceforge.net/gettingStarted.html[HtmlUnit documentation] for
additional information about using HtmlUnit.

[[spring-mvc-test-server-htmlunit-mah-advanced-builder]]
====== Advanced `MockMvcWebClientBuilder`

In the examples so far, we have used `MockMvcWebClientBuilder` in the simplest way
possible, by building a `WebClient` based on the `WebApplicationContext` loaded for us by
the Spring TestContext Framework. This approach is repeated in the following example:

[source,java,indent=0,subs="verbatim,quotes",role="primary"]
.Java
----
	WebClient webClient;

	@BeforeEach
	void setup(WebApplicationContext context) {
		webClient = MockMvcWebClientBuilder
				.webAppContextSetup(context)
				.build();
	}
----

[source,kotlin,indent=0,subs="verbatim,quotes",role="secondary"]
.Kotlin
----
	lateinit var webClient: WebClient

	@BeforeEach
	fun setup(context: WebApplicationContext) {
		webClient = MockMvcWebClientBuilder
				.webAppContextSetup(context)
				.build()
	}
----

We can also specify additional configuration options, as the following example shows:

[source,java,indent=0,subs="verbatim,quotes",role="primary"]
.Java
----
	WebClient webClient;

	@BeforeEach
	void setup() {
		webClient = MockMvcWebClientBuilder
			// demonstrates applying a MockMvcConfigurer (Spring Security)
			.webAppContextSetup(context, springSecurity())
			// for illustration only - defaults to ""
			.contextPath("")
			// By default MockMvc is used for localhost only;
			// the following will use MockMvc for example.com and example.org as well
			.useMockMvcForHosts("example.com","example.org")
			.build();
	}
----
[source,kotlin,indent=0,subs="verbatim,quotes",role="secondary"]
.Kotlin
----
	lateinit var webClient: WebClient

	@BeforeEach
	fun setup() {
		webClient = MockMvcWebClientBuilder
			// demonstrates applying a MockMvcConfigurer (Spring Security)
			.webAppContextSetup(context, springSecurity())
			// for illustration only - defaults to ""
			.contextPath("")
			// By default MockMvc is used for localhost only;
			// the following will use MockMvc for example.com and example.org as well
			.useMockMvcForHosts("example.com","example.org")
			.build()
	}
----

As an alternative, we can perform the exact same setup by configuring the `MockMvc`
instance separately and supplying it to the `MockMvcWebClientBuilder`, as follows:

[source,java,indent=0,subs="verbatim,quotes",role="primary"]
.Java
----
	MockMvc mockMvc = MockMvcBuilders
			.webAppContextSetup(context)
			.apply(springSecurity())
			.build();

	webClient = MockMvcWebClientBuilder
			.mockMvcSetup(mockMvc)
			// for illustration only - defaults to ""
			.contextPath("")
			// By default MockMvc is used for localhost only;
			// the following will use MockMvc for example.com and example.org as well
			.useMockMvcForHosts("example.com","example.org")
			.build();
----

[source,kotlin,indent=0,subs="verbatim,quotes",role="secondary"]
.Kotlin
----
	// Not possible in Kotlin until https://youtrack.jetbrains.com/issue/KT-22208 is fixed
----

This is more verbose, but, by building the `WebClient` with a `MockMvc` instance, we have
the full power of MockMvc at our fingertips.

TIP: For additional information on creating a `MockMvc` instance, see
<<spring-mvc-test-server-setup-options>>.

[[spring-mvc-test-server-htmlunit-webdriver]]
===== MockMvc and WebDriver

In the previous sections, we have seen how to use MockMvc in conjunction with the raw
HtmlUnit APIs. In this section, we use additional abstractions within the Selenium
https://docs.seleniumhq.org/projects/webdriver/[WebDriver] to make things even easier.

[[spring-mvc-test-server-htmlunit-webdriver-why]]
====== Why WebDriver and MockMvc?

We can already use HtmlUnit and MockMvc, so why would we want to use WebDriver? The
Selenium WebDriver provides a very elegant API that lets us easily organize our code. To
better show how it works, we explore an example in this section.

NOTE: Despite being a part of https://docs.seleniumhq.org/[Selenium], WebDriver does not
require a Selenium Server to run your tests.

Suppose we need to ensure that a message is created properly. The tests involve finding
the HTML form input elements, filling them out, and making various assertions.

This approach results in numerous separate tests because we want to test error conditions
as well. For example, we want to ensure that we get an error if we fill out only part of
the form. If we fill out the entire form, the newly created message should be displayed
afterwards.

If one of the fields were named "`summary`", we might have something that resembles the
following repeated in multiple places within our tests:

[source,java,indent=0,subs="verbatim,quotes",role="primary"]
.Java
----
	HtmlTextInput summaryInput = currentPage.getHtmlElementById("summary");
	summaryInput.setValueAttribute(summary);
----
[source,kotlin,indent=0,subs="verbatim,quotes",role="secondary"]
.Kotlin
----
	val summaryInput = currentPage.getHtmlElementById("summary")
	summaryInput.setValueAttribute(summary)
----

So what happens if we change the `id` to `smmry`? Doing so would force us to update all
of our tests to incorporate this change. This violates the DRY principle, so we should
ideally extract this code into its own method, as follows:

[source,java,indent=0,subs="verbatim,quotes",role="primary"]
.Java
----
	public HtmlPage createMessage(HtmlPage currentPage, String summary, String text) {
		setSummary(currentPage, summary);
		// ...
	}

	public void setSummary(HtmlPage currentPage, String summary) {
		HtmlTextInput summaryInput = currentPage.getHtmlElementById("summary");
		summaryInput.setValueAttribute(summary);
	}
----

[source,kotlin,indent=0,subs="verbatim,quotes",role="secondary"]
.Kotlin
----
	fun createMessage(currentPage: HtmlPage, summary:String, text:String) :HtmlPage{
		setSummary(currentPage, summary);
		// ...
	}

	fun setSummary(currentPage:HtmlPage , summary: String) {
		val summaryInput = currentPage.getHtmlElementById("summary")
		summaryInput.setValueAttribute(summary)
	}
----

Doing so ensures that we do not have to update all of our tests if we change the UI.

We might even take this a step further and place this logic within an `Object` that
represents the `HtmlPage` we are currently on, as the following example shows:

[source,java,indent=0,subs="verbatim,quotes",role="primary"]
.Java
----
	public class CreateMessagePage {

		final HtmlPage currentPage;

		final HtmlTextInput summaryInput;

		final HtmlSubmitInput submit;

		public CreateMessagePage(HtmlPage currentPage) {
			this.currentPage = currentPage;
			this.summaryInput = currentPage.getHtmlElementById("summary");
			this.submit = currentPage.getHtmlElementById("submit");
		}

		public <T> T createMessage(String summary, String text) throws Exception {
			setSummary(summary);

			HtmlPage result = submit.click();
			boolean error = CreateMessagePage.at(result);

			return (T) (error ? new CreateMessagePage(result) : new ViewMessagePage(result));
		}

		public void setSummary(String summary) throws Exception {
			summaryInput.setValueAttribute(summary);
		}

		public static boolean at(HtmlPage page) {
			return "Create Message".equals(page.getTitleText());
		}
	}
----
[source,kotlin,indent=0,subs="verbatim,quotes",role="secondary"]
.Kotlin
----
	class CreateMessagePage(private val currentPage: HtmlPage) {

		val summaryInput: HtmlTextInput = currentPage.getHtmlElementById("summary")

		val submit: HtmlSubmitInput = currentPage.getHtmlElementById("submit")

		fun <T> createMessage(summary: String, text: String): T {
			setSummary(summary)

			val result = submit.click()
			val error = at(result)

			return (if (error) CreateMessagePage(result) else ViewMessagePage(result)) as T
		}

		fun setSummary(summary: String) {
			summaryInput.setValueAttribute(summary)
		}

		fun at(page: HtmlPage): Boolean {
			return "Create Message" == page.getTitleText()
		}
	}
}
----

Formerly, this pattern was known as the
https://github.com/SeleniumHQ/selenium/wiki/PageObjects[Page Object Pattern]. While we
can certainly do this with HtmlUnit, WebDriver provides some tools that we explore in the
following sections to make this pattern much easier to implement.

[[spring-mvc-test-server-htmlunit-webdriver-setup]]
====== MockMvc and WebDriver Setup

To use Selenium WebDriver with the Spring MVC Test framework, make sure that your project
includes a test dependency on `org.seleniumhq.selenium:selenium-htmlunit-driver`.

We can easily create a Selenium WebDriver that integrates with MockMvc by using the
`MockMvcHtmlUnitDriverBuilder` as the following example shows:

[source,java,indent=0,subs="verbatim,quotes",role="primary"]
.Java
----
	WebDriver driver;

	@BeforeEach
	void setup(WebApplicationContext context) {
		driver = MockMvcHtmlUnitDriverBuilder
				.webAppContextSetup(context)
				.build();
	}
----
[source,kotlin,indent=0,subs="verbatim,quotes",role="secondary"]
.Kotlin
----
	lateinit var driver: WebDriver

	@BeforeEach
	fun setup(context: WebApplicationContext) {
		driver = MockMvcHtmlUnitDriverBuilder
				.webAppContextSetup(context)
				.build()
	}
----

NOTE: This is a simple example of using `MockMvcHtmlUnitDriverBuilder`. For more advanced
usage, see <<spring-mvc-test-server-htmlunit-webdriver-advanced-builder>>.

The preceding example ensures that any URL that references `localhost` as the server is
directed to our `MockMvc` instance without the need for a real HTTP connection. Any other
URL is requested by using a network connection, as normal. This lets us easily test the
use of CDNs.

[[spring-mvc-test-server-htmlunit-webdriver-usage]]
====== MockMvc and WebDriver Usage

Now we can use WebDriver as we normally would but without the need to deploy our
application to a Servlet container. For example, we can request the view to create a
message with the following:

[source,java,indent=0,subs="verbatim,quotes",role="primary"]
.Java
----
	CreateMessagePage page = CreateMessagePage.to(driver);
----

[source,kotlin,indent=0,subs="verbatim,quotes",role="secondary"]
.Kotlin
----
	val page = CreateMessagePage.to(driver)
----

We can then fill out the form and submit it to create a message, as follows:

[source,java,indent=0,subs="verbatim,quotes",role="primary"]
.Java
----
	ViewMessagePage viewMessagePage =
			page.createMessage(ViewMessagePage.class, expectedSummary, expectedText);
----

[source,kotlin,indent=0,subs="verbatim,quotes",role="secondary"]
.Kotlin
----
	val viewMessagePage =
		page.createMessage(ViewMessagePage::class, expectedSummary, expectedText)
----

This improves on the design of our <<spring-mvc-test-server-htmlunit-mah-usage, HtmlUnit test>>
by leveraging the Page Object Pattern. As we mentioned in
<<spring-mvc-test-server-htmlunit-webdriver-why>>, we can use the Page Object Pattern
with HtmlUnit, but it is much easier with WebDriver. Consider the following
`CreateMessagePage` implementation:

[source,java,indent=0,subs="verbatim,quotes",role="primary"]
.Java
----
	public class CreateMessagePage
			extends AbstractPage { // <1>

		// <2>
		private WebElement summary;
		private WebElement text;

		// <3>
		@FindBy(css = "input[type=submit]")
		private WebElement submit;

		public CreateMessagePage(WebDriver driver) {
			super(driver);
		}

		public <T> T createMessage(Class<T> resultPage, String summary, String details) {
			this.summary.sendKeys(summary);
			this.text.sendKeys(details);
			this.submit.click();
			return PageFactory.initElements(driver, resultPage);
		}

		public static CreateMessagePage to(WebDriver driver) {
			driver.get("http://localhost:9990/mail/messages/form");
			return PageFactory.initElements(driver, CreateMessagePage.class);
		}
	}
----
<1> `CreateMessagePage` extends the `AbstractPage`. We do not go over the details of
`AbstractPage`, but, in summary, it contains common functionality for all of our pages.
For example, if our application has a navigational bar, global error messages, and other
features, we can place this logic in a shared location.
<2> We have a member variable for each of the parts of the HTML page in which we are
interested. These are of type `WebElement`. WebDriver's
https://github.com/SeleniumHQ/selenium/wiki/PageFactory[`PageFactory`] lets us remove a
lot of code from the HtmlUnit version of `CreateMessagePage` by automatically resolving
each `WebElement`. The
https://seleniumhq.github.io/selenium/docs/api/java/org/openqa/selenium/support/PageFactory.html#initElements-org.openqa.selenium.WebDriver-java.lang.Class-[`PageFactory#initElements(WebDriver,Class<T>)`]
method automatically resolves each `WebElement` by using the field name and looking it up
by the `id` or `name` of the element within the HTML page.
<3> We can use the
https://github.com/SeleniumHQ/selenium/wiki/PageFactory#making-the-example-work-using-annotations[`@FindBy` annotation]
to override the default lookup behavior. Our example shows how to use the `@FindBy`
annotation to look up our submit button with a `css` selector (*input[type=submit]*).

[source,kotlin,indent=0,subs="verbatim,quotes",role="secondary"]
.Kotlin
----
	class CreateMessagePage(private val driver: WebDriver) : AbstractPage(driver) { // <1>

		// <2>
		private lateinit var summary: WebElement
		private lateinit var text: WebElement

		// <3>
		@FindBy(css = "input[type=submit]")
		private lateinit var submit: WebElement

		fun <T> createMessage(resultPage: Class<T>, summary: String, details: String): T {
			this.summary.sendKeys(summary)
			text.sendKeys(details)
			submit.click()
			return PageFactory.initElements(driver, resultPage)
		}
		companion object {
			fun to(driver: WebDriver): CreateMessagePage {
				driver.get("http://localhost:9990/mail/messages/form")
				return PageFactory.initElements(driver, CreateMessagePage::class.java)
			}
		}
	}
----
<1> `CreateMessagePage` extends the `AbstractPage`. We do not go over the details of
`AbstractPage`, but, in summary, it contains common functionality for all of our pages.
For example, if our application has a navigational bar, global error messages, and other
features, we can place this logic in a shared location.
<2> We have a member variable for each of the parts of the HTML page in which we are
interested. These are of type `WebElement`. WebDriver's
https://github.com/SeleniumHQ/selenium/wiki/PageFactory[`PageFactory`] lets us remove a
lot of code from the HtmlUnit version of `CreateMessagePage` by automatically resolving
each `WebElement`. The
https://seleniumhq.github.io/selenium/docs/api/java/org/openqa/selenium/support/PageFactory.html#initElements-org.openqa.selenium.WebDriver-java.lang.Class-[`PageFactory#initElements(WebDriver,Class<T>)`]
method automatically resolves each `WebElement` by using the field name and looking it up
by the `id` or `name` of the element within the HTML page.
<3> We can use the
https://github.com/SeleniumHQ/selenium/wiki/PageFactory#making-the-example-work-using-annotations[`@FindBy` annotation]
to override the default lookup behavior. Our example shows how to use the `@FindBy`
annotation to look up our submit button with a `css` selector (*input[type=submit]*).


Finally, we can verify that a new message was created successfully. The following
assertions use the https://joel-costigliola.github.io/assertj/[AssertJ] assertion library:

[source,java,indent=0,subs="verbatim,quotes",role="primary"]
.Java
----
	assertThat(viewMessagePage.getMessage()).isEqualTo(expectedMessage);
	assertThat(viewMessagePage.getSuccess()).isEqualTo("Successfully created a new message");
----
[source,kotlin,indent=0,subs="verbatim,quotes",role="secondary"]
.Kotlin
----
	assertThat(viewMessagePage.message.isEqualTo(expectedMessage)
	assertThat(viewMessagePage.success.isEqualTo("Successfully created a new message")
----

We can see that our `ViewMessagePage` lets us interact with our custom domain model. For
example, it exposes a method that returns a `Message` object:

[source,java,indent=0,subs="verbatim,quotes",role="primary"]
.Java
----
	public Message getMessage() throws ParseException {
		Message message = new Message();
		message.setId(getId());
		message.setCreated(getCreated());
		message.setSummary(getSummary());
		message.setText(getText());
		return message;
	}
----
[source,kotlin,indent=0,subs="verbatim,quotes",role="secondary"]
.Kotlin
----
	fun getMessage() = Message(getId(), getCreated(), getSummary(), getText())
----

We can then use the rich domain objects in our assertions.

Lastly, we must not forget to close the `WebDriver` instance when the test is complete,
as follows:

[source,java,indent=0,subs="verbatim,quotes",role="primary"]
.Java
----
	@AfterEach
	void destroy() {
		if (driver != null) {
			driver.close();
		}
	}
----

[source,kotlin,indent=0,subs="verbatim,quotes",role="secondary"]
.Kotlin
----
	@AfterEach
	fun destroy() {
		if (driver != null) {
			driver.close()
		}
	}
----

For additional information on using WebDriver, see the Selenium
https://github.com/SeleniumHQ/selenium/wiki/Getting-Started[WebDriver documentation].

[[spring-mvc-test-server-htmlunit-webdriver-advanced-builder]]
====== Advanced `MockMvcHtmlUnitDriverBuilder`

In the examples so far, we have used `MockMvcHtmlUnitDriverBuilder` in the simplest way
possible, by building a `WebDriver` based on the `WebApplicationContext` loaded for us by
the Spring TestContext Framework. This approach is repeated here, as follows:

[source,java,indent=0,subs="verbatim,quotes",role="primary"]
.Java
----
	WebDriver driver;

	@BeforeEach
	void setup(WebApplicationContext context) {
		driver = MockMvcHtmlUnitDriverBuilder
				.webAppContextSetup(context)
				.build();
	}
----

[source,kotlin,indent=0,subs="verbatim,quotes",role="secondary"]
.Kotlin
----
	lateinit var driver: WebDriver

	@BeforeEach
	fun setup(context: WebApplicationContext) {
		driver = MockMvcHtmlUnitDriverBuilder
				.webAppContextSetup(context)
				.build()
	}
----

We can also specify additional configuration options, as follows:

[source,java,indent=0,subs="verbatim,quotes",role="primary"]
.Java
----
	WebDriver driver;

	@BeforeEach
	void setup() {
		driver = MockMvcHtmlUnitDriverBuilder
				// demonstrates applying a MockMvcConfigurer (Spring Security)
				.webAppContextSetup(context, springSecurity())
				// for illustration only - defaults to ""
				.contextPath("")
				// By default MockMvc is used for localhost only;
				// the following will use MockMvc for example.com and example.org as well
				.useMockMvcForHosts("example.com","example.org")
				.build();
	}
----
[source,kotlin,indent=0,subs="verbatim,quotes",role="secondary"]
.Kotlin
----
	lateinit var driver: WebDriver

	@BeforeEach
	fun setup() {
		driver = MockMvcHtmlUnitDriverBuilder
				// demonstrates applying a MockMvcConfigurer (Spring Security)
				.webAppContextSetup(context, springSecurity())
				// for illustration only - defaults to ""
				.contextPath("")
				// By default MockMvc is used for localhost only;
				// the following will use MockMvc for example.com and example.org as well
				.useMockMvcForHosts("example.com","example.org")
				.build()
	}
----

As an alternative, we can perform the exact same setup by configuring the `MockMvc`
instance separately and supplying it to the `MockMvcHtmlUnitDriverBuilder`, as follows:

[source,java,indent=0,subs="verbatim,quotes",role="primary"]
.Java
----
	MockMvc mockMvc = MockMvcBuilders
			.webAppContextSetup(context)
			.apply(springSecurity())
			.build();

	driver = MockMvcHtmlUnitDriverBuilder
			.mockMvcSetup(mockMvc)
			// for illustration only - defaults to ""
			.contextPath("")
			// By default MockMvc is used for localhost only;
			// the following will use MockMvc for example.com and example.org as well
			.useMockMvcForHosts("example.com","example.org")
			.build();
----

[source,kotlin,indent=0,subs="verbatim,quotes",role="secondary"]
.Kotlin
----
	// Not possible in Kotlin until https://youtrack.jetbrains.com/issue/KT-22208 is fixed
----

This is more verbose, but, by building the `WebDriver` with a `MockMvc` instance, we have
the full power of MockMvc at our fingertips.

TIP: For additional information on creating a `MockMvc` instance, see
<<spring-mvc-test-server-setup-options>>.

[[spring-mvc-test-server-htmlunit-geb]]
===== MockMvc and Geb

In the previous section, we saw how to use MockMvc with WebDriver. In this section, we
use http://www.gebish.org/[Geb] to make our tests even Groovy-er.

[[spring-mvc-test-server-htmlunit-geb-why]]
====== Why Geb and MockMvc?

Geb is backed by WebDriver, so it offers many of the
<<spring-mvc-test-server-htmlunit-webdriver-why, same benefits>> that we get from
WebDriver. However, Geb makes things even easier by taking care of some of the
boilerplate code for us.

[[spring-mvc-test-server-htmlunit-geb-setup]]
====== MockMvc and Geb Setup

We can easily initialize a Geb `Browser` with a Selenium WebDriver that uses MockMvc, as
follows:

[source,groovy]
----
def setup() {
	browser.driver = MockMvcHtmlUnitDriverBuilder
		.webAppContextSetup(context)
		.build()
}
----

NOTE: This is a simple example of using `MockMvcHtmlUnitDriverBuilder`. For more advanced
usage, see <<spring-mvc-test-server-htmlunit-webdriver-advanced-builder>>.

This ensures that any URL referencing `localhost` as the server is directed to our
`MockMvc` instance without the need for a real HTTP connection. Any other URL is
requested by using a network connection as normal. This lets us easily test the use of
CDNs.

[[spring-mvc-test-server-htmlunit-geb-usage]]
====== MockMvc and Geb Usage

Now we can use Geb as we normally would but without the need to deploy our application to
a Servlet container. For example, we can request the view to create a message with the
following:

[source,groovy]
----
to CreateMessagePage
----

We can then fill out the form and submit it to create a message, as follows:

[source,groovy]
----
when:
form.summary = expectedSummary
form.text = expectedMessage
submit.click(ViewMessagePage)
----

Any unrecognized method calls or property accesses or references that are not found are
forwarded to the current page object. This removes a lot of the boilerplate code we
needed when using WebDriver directly.

As with direct WebDriver usage, this improves on the design of our
<<spring-mvc-test-server-htmlunit-mah-usage, HtmlUnit test>> by using the Page Object
Pattern. As mentioned previously, we can use the Page Object Pattern with HtmlUnit and
WebDriver, but it is even easier with Geb. Consider our new Groovy-based
`CreateMessagePage` implementation:

[source,groovy]
----
class CreateMessagePage extends Page {
	static url = 'messages/form'
	static at = { assert title == 'Messages : Create'; true }
	static content =  {
		submit { $('input[type=submit]') }
		form { $('form') }
		errors(required:false) { $('label.error, .alert-error')?.text() }
	}
}
----

Our `CreateMessagePage` extends `Page`. We do not go over the details of `Page`, but, in
summary, it contains common functionality for all of our pages. We define a URL in which
this page can be found. This lets us navigate to the page, as follows:

[source,groovy]
----
to CreateMessagePage
----

We also have an `at` closure that determines if we are at the specified page. It should
return `true` if we are on the correct page. This is why we can assert that we are on the
correct page, as follows:

[source,groovy]
----
then:
at CreateMessagePage
errors.contains('This field is required.')
----

NOTE: We use an assertion in the closure so that we can determine where things went wrong
if we were at the wrong page.

Next, we create a `content` closure that specifies all the areas of interest within the
page. We can use a
http://www.gebish.org/manual/current/#the-jquery-ish-navigator-api[jQuery-ish Navigator
API] to select the content in which we are interested.

Finally, we can verify that a new message was created successfully, as follows:

[source,groovy]
----
then:
at ViewMessagePage
success == 'Successfully created a new message'
id
date
summary == expectedSummary
message == expectedMessage
----

For further details on how to get the most out of Geb, see
http://www.gebish.org/manual/current/[The Book of Geb] user's manual.


[[spring-mvc-test-client]]
==== Client-Side REST Tests

You can use client-side tests to test code that internally uses the `RestTemplate`. The
idea is to declare expected requests and to provide "`stub`" responses so that you can
focus on testing the code in isolation (that is, without running a server). The following
example shows how to do so:

[source,java,indent=0,subs="verbatim,quotes",role="primary"]
.Java
----
	RestTemplate restTemplate = new RestTemplate();

	MockRestServiceServer mockServer = MockRestServiceServer.bindTo(restTemplate).build();
	mockServer.expect(requestTo("/greeting")).andRespond(withSuccess());

	// Test code that uses the above RestTemplate ...

	mockServer.verify();
----
[source,kotlin,indent=0,subs="verbatim,quotes",role="secondary"]
.Kotlin
----
	val restTemplate = RestTemplate()

	val mockServer = MockRestServiceServer.bindTo(restTemplate).build()
	mockServer.expect(requestTo("/greeting")).andRespond(withSuccess())

	// Test code that uses the above RestTemplate ...

	mockServer.verify()
----

In the preceding example, `MockRestServiceServer` (the central class for client-side REST
tests) configures the `RestTemplate` with a custom `ClientHttpRequestFactory` that
asserts actual requests against expectations and returns "`stub`" responses. In this
case, we expect a request to `/greeting` and want to return a 200 response with
`text/plain` content. We can define additional expected requests and stub responses as
needed. When we define expected requests and stub responses, the `RestTemplate` can be
used in client-side code as usual. At the end of testing, `mockServer.verify()` can be
used to verify that all expectations have been satisfied.

By default, requests are expected in the order in which expectations were declared. You
can set the `ignoreExpectOrder` option when building the server, in which case all
expectations are checked (in order) to find a match for a given request. That means
requests are allowed to come in any order. The following example uses `ignoreExpectOrder`:

[source,java,indent=0,subs="verbatim,quotes",role="primary"]
.Java
----
	server = MockRestServiceServer.bindTo(restTemplate).ignoreExpectOrder(true).build();
----
[source,kotlin,indent=0,subs="verbatim,quotes",role="secondary"]
.Kotlin
----
	server = MockRestServiceServer.bindTo(restTemplate).ignoreExpectOrder(true).build()
----

Even with unordered requests by default, each request is allowed to execute once only.
The `expect` method provides an overloaded variant that accepts an `ExpectedCount`
argument that specifies a count range (for example, `once`, `manyTimes`, `max`, `min`,
`between`, and so on). The following example uses `times`:

[source,java,indent=0,subs="verbatim,quotes",role="primary"]
.Java
----
	RestTemplate restTemplate = new RestTemplate();

	MockRestServiceServer mockServer = MockRestServiceServer.bindTo(restTemplate).build();
	mockServer.expect(times(2), requestTo("/something")).andRespond(withSuccess());
	mockServer.expect(times(3), requestTo("/somewhere")).andRespond(withSuccess());

	// ...

	mockServer.verify();
----
[source,kotlin,indent=0,subs="verbatim,quotes",role="secondary"]
.Kotlin
----
	val restTemplate = RestTemplate()

	val mockServer = MockRestServiceServer.bindTo(restTemplate).build()
	mockServer.expect(times(2), requestTo("/something")).andRespond(withSuccess())
	mockServer.expect(times(3), requestTo("/somewhere")).andRespond(withSuccess())

	// ...

	mockServer.verify()
----

Note that, when `ignoreExpectOrder` is not set (the default), and, therefore, requests
are expected in order of declaration, then that order applies only to the first of any
expected request. For example if "/something" is expected two times followed by
"/somewhere" three times, then there should be a request to "/something" before there is
a request to "/somewhere", but, aside from that subsequent "/something" and "/somewhere",
requests can come at any time.

As an alternative to all of the above, the client-side test support also provides a
`ClientHttpRequestFactory` implementation that you can configure into a `RestTemplate` to
bind it to a `MockMvc` instance. That allows processing requests using actual server-side
logic but without running a server. The following example shows how to do so:

[source,java,indent=0,subs="verbatim,quotes",role="primary"]
.Java
----
	MockMvc mockMvc = MockMvcBuilders.webAppContextSetup(this.wac).build();
	this.restTemplate = new RestTemplate(new MockMvcClientHttpRequestFactory(mockMvc));

	// Test code that uses the above RestTemplate ...
----
[source,kotlin,indent=0,subs="verbatim,quotes",role="secondary"]
.Kotlin
----
	val mockMvc = MockMvcBuilders.webAppContextSetup(this.wac).build()
	restTemplate = RestTemplate(MockMvcClientHttpRequestFactory(mockMvc))

	// Test code that uses the above RestTemplate ...
----

[[spring-mvc-test-client-static-imports]]
===== Static Imports

As with server-side tests, the fluent API for client-side tests requires a few static
imports. Those are easy to find by searching for `MockRest*`. Eclipse users should add
`MockRestRequestMatchers.{asterisk}` and `MockRestResponseCreators.{asterisk}` as
"`favorite static members`" in the Eclipse preferences under Java -> Editor -> Content
Assist -> Favorites. That allows using content assist after typing the first character of
the static method name. Other IDEs (such IntelliJ) may not require any additional
configuration. Check for the support for code completion on static members.

[[spring-mvc-test-client-resources]]
===== Further Examples of Client-side REST Tests

Spring MVC Test's own tests include
https://github.com/spring-projects/spring-framework/tree/master/spring-test/src/test/java/org/springframework/test/web/client/samples[example
tests] of client-side REST tests.

include::testing-webtestclient.adoc[leveloffset=+2]



[[testing-resources]]
== Further Resources
See the following resources for more information about testing:

* https://www.junit.org/[JUnit]: "`A programmer-friendly testing framework for Java`".
  Used by the Spring Framework in its test suite and supported in the
  <<testcontext-framework, Spring TestContext Framework>>.
* https://testng.org/[TestNG]: A testing framework inspired by JUnit with added support
  for test groups, data-driven testing, distributed testing, and other features. Supported
  in the <<testcontext-framework, Spring TestContext Framework>>
* https://joel-costigliola.github.io/assertj/[AssertJ]: "`Fluent assertions for Java`",
  including support for Java 8 lambdas, streams, and other features.
* https://en.wikipedia.org/wiki/Mock_Object[Mock Objects]: Article in Wikipedia.
* http://www.mockobjects.com/[MockObjects.com]: Web site dedicated to mock objects, a
  technique for improving the design of code within test-driven development.
* https://mockito.github.io[Mockito]: Java mock library based on the
  http://xunitpatterns.com/Test%20Spy.html[Test Spy] pattern. Used by the Spring Framework
  in its test suite.
* https://easymock.org/[EasyMock]: Java library "`that provides Mock Objects for
  interfaces (and objects through the class extension) by generating them on the fly using
  Java's proxy mechanism.`"
* https://jmock.org/[JMock]: Library that supports test-driven development of Java code
  with mock objects.
* https://www.dbunit.org/[DbUnit]: JUnit extension (also usable with Ant and Maven) that
  is targeted at database-driven projects and, among other things, puts your database into
  a known state between test runs.
* https://sourceforge.net/projects/grinder/[The Grinder]: Java load testing framework.
* https://github.com/Ninja-Squad/springmockk[SpringMockK]: Support for Spring Boot
  integration tests written in Kotlin using https://mockk.io/[MockK] instead of Mockito.<|MERGE_RESOLUTION|>--- conflicted
+++ resolved
@@ -2846,8 +2846,7 @@
 		// class body...
 	}
 ----
-<<<<<<< HEAD
-<1> Specifying annotated classes.
+<1> Specifying component classes.
 
 [source,kotlin,indent=0,subs="verbatim,quotes",role="secondary"]
 .Kotlin
@@ -2859,12 +2858,8 @@
 		// class body...
 	}
 ----
-<1> Specifying annotated classes.
-
-=======
 <1> Specifying component classes.
-====
->>>>>>> 7d126d32
+
 
 [[testcontext-ctx-management-javaconfig-component-classes]]
 .Component Classes
